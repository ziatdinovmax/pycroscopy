--- conflicted
+++ resolved
@@ -56,10 +56,5 @@
     FeatureExtractor = FeatureExtractorParallel
     geoTransformer = geoTransformerParallel
 
-<<<<<<< HEAD
-__all__ = ['Cluster', 'Decomposition', 'ImageWindow', 'Process', 'doSVD', 'fft', 'gmode_utils', 'proc_utils', 'svd_utils',
-           'giv_utils', 'rebuild_svd', 'process']
-=======
 __all__ = ['Cluster', 'Decomposition', 'ImageWindow', 'doSVD', 'fft', 'gmode_utils', 'proc_utils', 'svd_utils',
-           'giv_utils', 'rebuild_svd', 'Process', 'parallel_compute']
->>>>>>> 67ace11c
+           'giv_utils', 'rebuild_svd', 'Process', 'parallel_compute']