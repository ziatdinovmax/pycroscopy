--- conflicted
+++ resolved
@@ -67,107 +67,6 @@
         meas_grp = create_indexed_group(h5_file, 'Measurement')
 
         if file_path.endswith('.gsf'):
-<<<<<<< HEAD
-            """
-            For more information on the .gsf file format visit the link below - 
-            http://gwyddion.net/documentation/user-guide-en/gsf.html
-            """
-            # Read the data in from the specified file
-            gsf_meta, gsf_values = gsf_read(file_path)
-            
-            # Write parameters where available specifically for sample_name
-            # data_type, comments and experiment_date to file-level parms
-            global_parms['sample_name'] = gsf_meta['Title']
-            global_parms['data_type'] = 'GwyddionGSF_' + gsf_meta['Title']
-
-            if 'comment' in gsf_meta.keys():
-                global_parms['comments'] = gsf_meta['comment']
-            else:
-                global_parms['comments'] = ''
-            
-            if 'date' in gsf_meta.keys():
-                global_parms['experiment_date'] = gsf_meta['date']
-            else:
-                global_parms['experiment_date'] = ''
-            write_simple_attrs(h5_file, global_parms)
-
-            # Create the measurement group and write measurement level
-            # parameters - same parms as file-level parms
-            meas_grp = create_indexed_group(h5_file, 'Measurement')
-            write_simple_attrs(meas_grp, global_parms)
-
-            # Build the ancillary position datasets
-            x_step = gsf_meta['XReal']/gsf_meta['XRes']
-            y_step = gsf_meta['YReal']/gsf_meta['YRes']
-
-            if 'XOffset' in gsf_meta.keys():
-                x_offset = gsf_meta['XOffset']
-                x_vals = list(x_pos * x_step + x_offset for x_pos in range(0, gsf_meta['XRes']))
-            else:
-                x_vals = list(x_pos * x_step for x_pos in range(0, gsf_meta['XRes']))
-
-            if 'YOffset' in gsf_meta.keys():
-                y_offset = gsf_meta['YOffset']
-                y_vals = list(y_pos * y_step + y_offset for y_pos in range(0, gsf_meta['YRes']))
-            else:
-                y_vals = list(y_pos * y_step for y_pos in range(0, gsf_meta['YRes']))
-
-            pos_desc = [Dimension('X', gsf_meta['XYUnits'], x_vals),
-                        Dimension('Y', gsf_meta['XYUnits'], y_vals)]
-
-            h5_pos_inds, h5_pos_vals = write_ind_val_dsets(meas_grp, pos_desc, is_spectral=False)            
-            
-            # Build the ancillary spectral datasets
-            spec_desc = Dimension('Raster', gsf_meta['ZUnits'], [1])            
-            h5_spec_inds, h5_spec_vals = write_ind_val_dsets(meas_grp, spec_desc, is_spectral=True)
-
-            # Create the channel-level group
-            chan_grp = create_indexed_group(meas_grp, 'Channel')
-            
-            # Build the main dataset
-            raster_height = gsf_values
-            write_main_dataset(chan_grp,
-                    np.atleast_2d(np.reshape(raster_height, len(pos_desc[0].values) * len(pos_desc[1].values))).transpose(),
-                        'Raw_Data', 'Raster_Height', gsf_meta['ZUnits'], pos_desc, spec_desc,
-                            global_parms, h5_pos_inds, h5_pos_vals, h5_spec_inds, h5_spec_vals,
-                                'Raster_', 'Position_')
-            return h5_path
-
-        if file_path.endswith('gwy'):
-            """
-            For more information on the .gwy file format visit the link below - 
-            http://gwyddion.net/documentation/user-guide-en/gwyfile-format.html
-            """
-            # Read the data in from the specified file
-            gwy_data = gwyfile.load(file_path)
-            for key in gwy_data.keys():
-                print(key)
-            print(gwy_data['/0/meta'].values())
-                # split_key = str.split(key[1:], '/')
-            """if key.endswith('/data'):
-                for each in gwy_data[key]:
-                    print('-------------------------')
-                    print(each)
-                    print('-------------------------')
-                    if each == 'data':
-                        print(gwy_data[key][each])"""
-
-            # Write parameters where available specifically for sample_name
-            # data_type, comments and experiment_date to file-level parms
-
-            # Create the measurement group and write measurement level
-            # parameters - same parms as file-level parms
-
-            # Build the ancillary position datasets
-
-            # Build the ancillary spectroscopic datasets
-
-            # Create the channel-level group
-
-            # Build the main dataset
-            return file_path
-        
-=======
             self._translate_gsf(file_path, meas_grp)
 
         if file_path.endswith('gwy'):
@@ -262,7 +161,6 @@
         # Update existing file level parameters where appropriate
 
         # Prepare the list of raw_data datasets
->>>>>>> dcff6050
 
     def _translate_image_stack(self):
         """
