"""
Utility functions for the Fake BEPS generator

"""
import os
import numpy as np
from PIL import Image
from sklearn.utils import gen_batches
from skimage.measure import block_reduce
# Pycroscopy imports
from ..io_hdf5 import ioHDF5
from ..hdf_utils import calc_chunks, getH5DsetRefs, link_as_main, get_attr, buildReducedSpec
from ..io_utils import realToCompound, compound_to_scalar
from .utils import build_ind_val_dsets, generate_dummy_main_parms
from .translator import Translator
from ..microdata import MicroDataGroup, MicroDataset
from ...analysis.utils.be_loop import loop_fit_function
from ...analysis.utils.be_sho import SHOfunc
from ...analysis.be_sho_model import sho32
from ...analysis.be_loop_model import loop_fit32
from .df_utils.beps_gen_utils import get_noise_vec, beps_image_folder
from .df_utils.io_image import read_image, no_bin


<<<<<<< HEAD
class FakeBEPSGenerator(Translator):
=======
class FakeDataGenerator(Translator):
>>>>>>> 4285d730
    """

    """

    # TODO: Add other cycle fractions
    # TODO: Add support for other VS_modes
    # TODO: Add support for other field modes
    def __init__(self, *args, **kwargs):
        """

        """
        super(FakeBEPSGenerator, self).__init__(*args, **kwargs)
        self.N_x = None
        self.N_y = None
        self.n_steps = None
        self.n_bins = None
        self.start_freq = None
        self.end_freq = None
        self.n_cycles = None
        self.forc_cycles = None
        self.forc_repeats = None
        self.loop_a = None
        self.loop_b = None
        self.data_type = None
        self.mode = None
        self.field_mode = None
        self.n_pixels = None
        self.n_loops = None
        self.n_sho_bins = None
        self.n_spec_bins = None
        self.n_fields = None
        self.binning_func = no_bin

    def _read_data(self, folder):
        """

        Returns
        -------

        """

        file_list = self._parse_file_path(folder, self.image_ext)

        images = list()

        for image_file in file_list:
            image_path = os.path.join(folder, image_file)
            image, _ = read_image(image_path, as_grey=True)
            image = self.binning_func(image, self.bin_factor, self.bin_func)
            images.append(image)

        self.N_x, self.N_y = image.shape
        self.n_pixels = self.N_x * self.N_y

        return images

    @staticmethod
    def _parse_file_path(path, ftype='all'):
        """
        Returns a list of all files in the directory given by path

        Parameters
        ---------------
        path : string / unicode
            absolute path to directory containing files
        ftype : this file types to return in file_list. (optional. Default is all)

        Returns
        ----------
        file_list : list of strings
            names of all files in directory located at path
        numfiles : unsigned int
            number of files in file_list
        """

        # Make sure we have a proper path to the images to use
        if path is None:
            path = os.path.join(os.getcwd(), 'df_utils/beps_data_gen_images')
        else:
            path = os.path.abspath(path)

        # Get all files in directory
        file_list = os.listdir(path)

        # If no file type specified, return full list
        if ftype == 'all':
            return file_list

        # Remove files of type other than the request ftype from the list
        new_file_list = []
        for this_thing in file_list:
            # Make sure it's really a file
            if not os.path.isfile(os.path.join(path, this_thing)):
                continue

            split = os.path.splitext(this_thing)
            ext = split[1]
            if ext == ftype:
                new_file_list.append(os.path.join(path, this_thing))

        return new_file_list

    def translate(self, h5_path, n_steps=32, n_bins=37, start_freq=300E+3, end_freq=350E+3,
                  data_type='BEPSData', mode='DC modulation mode', field_mode='in and out-of-field',
                  n_cycles=1, FORC_cycles=1, FORC_repeats=1, loop_a=1, loop_b=4,
                  cycle_frac='full', image_folder=beps_image_folder, bin_factor=None,
                  bin_func=np.mean, image_type='.tif'):
        """

        Parameters
        ----------
        h5_path : str
            Desired path to write the new HDF5 file
        n_steps : uint, optional
            Number of voltage steps
            Default - 32
        n_bins : uint, optional
            Number of frequency bins
            Default - 37
        start_freq : float, optional
            Starting frequency in Hz
            Default - 300E+3
        end_freq : float, optional
            Final freqency in Hz
            Default - 350E+3
        data_type : str, optional
            Type of data to generate
            Options -  'BEPSData', 'BELineData'
            Default - 'BEPSData'
        mode  : str, optional
            Modulation mode to use when generating the data.
            Options - 'DC modulation mode', 'AC modulation mode'
            Default - 'DC modulation mode'
        field_mode : str, optional
            Field mode
            Options - 'in-field', 'out-of-field', 'in and out-of-field'
            Default - 'in and out-of-field'
        n_cycles : uint, optional
            Number of cycles
            Default - 1
        FORC_cycles : uint, optional
            Number of FORC cycles
            Default - 1
        FORC_repeats : uint, optional
            Number of FORC repeats
            Default - 1
        loop_a : float, optional
            Loop coefficient a
            Default - 1
        loop_b : float, optional
            Loop coefficient b
        cycle_frac : str
            Cycle fraction parameter.
            Default - 'full'
        image_folder : str
            Path to the images that will be used to generate the loop coefficients.  There must be 11 images named
            '1.tif', '2.tif', ..., '11.tif'
            Default - pycroscopy.io.translators.df_utils.beps_gen_utils.beps_image_folder
        bin_factor : array_like of uint, optional
            Downsampling factor for each dimension.  Default is None.
        bin_func : callable, optional
            Function which will be called to calculate the return value
            of each block.  Function must implement an axis parameter,
            i.e. numpy.mean.  Ignored if bin_factor is None.  Default is
            numpy.mean.
        image_type : str
            File extension of images to be read.  Default '.tif'

        Returns
        -------

        """

        # Setup shared parameters
        self.n_steps = n_steps
        self.n_bins = n_bins
        self.start_freq = start_freq
        self.end_freq = end_freq
        self.n_cycles = n_cycles
        self.forc_cycles = FORC_cycles
        self.forc_repeats = FORC_repeats
        self.loop_a = loop_a
        self.loop_b = loop_b
        self.data_type = data_type
        self.mode = mode
        self.field_mode = field_mode
        self.cycle_fraction = cycle_frac
        self.bin_factor = bin_factor
        self.bin_func = bin_func
        if field_mode == 'in and out-of-field':
            self.n_fields = 2
        else:
            self.n_fields = 1
        self.n_loops = FORC_cycles * FORC_repeats * n_cycles * self.n_fields
        self.n_sho_bins = n_steps * self.n_loops
        self.n_spec_bins = n_bins * self.n_sho_bins
        self.h5_path = h5_path
        self.image_ext = image_type

        '''
        Check if a bin_factor is given.  Set up binning objects if it is.
        '''
        if bin_factor is not None:
            self.rebin = True
            if isinstance(bin_factor, int):
                self.bin_factor = (bin_factor, bin_factor)
            elif len(bin_factor) == 2:
                self.bin_factor = tuple(bin_factor)
            else:
                raise ValueError('Input parameter `bin_factor` must be a length 2 array_like or an integer.\n' +
                                 '{} was given.'.format(bin_factor))
            self.binning_func = block_reduce
            self.bin_func = bin_func

        images = self._read_data(image_folder)

        data_gen_parms = {'N_x': self.N_x, 'N_y': self.N_y, 'n_steps;:': n_steps,
                          'n_bins': n_bins, 'start_freq': start_freq,
                          'end_freq': end_freq, 'n_cycles': n_cycles,
                          'forc_cycles': FORC_cycles, 'forc_repeats': FORC_repeats,
                          'loop_a': loop_a, 'loop_b': loop_b, 'data_type': data_type,
                          'VS_mode': mode, 'field_mode': field_mode, 'num_udvs_steps': self.n_spec_bins,
                          'VS_cycle_fraction': cycle_frac}

        # Build the hdf5 file and get the datasets to write the data to
        self._setup_h5(data_gen_parms)

        # Calculate the loop parameters
        coef_mat = self.calc_loop_coef_mat(images)

        # In-and-out of field coefficients
        if field_mode != 'in-field':
            coef_OF_mat = np.copy(coef_mat)
        if field_mode != 'out-of-field':
            coef_IF_mat = np.copy(coef_mat)
            coef_IF_mat[:, 4] -= 0.05

        # Calculate the SHO fit and guess from the loop coefficients
        self._calc_sho(coef_OF_mat, coef_IF_mat)

        # Save the loop guess and fit to file
        coef_OF_mat = np.hstack((coef_OF_mat[:, :9], np.ones([coef_OF_mat.shape[0], 1])))
        coef_IF_mat = np.hstack((coef_IF_mat[:, :9], np.ones([coef_IF_mat.shape[0], 1])))

        coef_mat = np.hstack([coef_IF_mat, coef_OF_mat])

        self.h5_loop_fit[:] = np.tile(realToCompound(coef_mat, loop_fit32),
                                      [1, int(self.n_loops / self.n_fields)])

        self.h5_loop_guess[:] = np.tile(realToCompound(coef_mat * get_noise_vec(coef_mat.shape, 0.1),
                                                       loop_fit32),
                                        [1, int(self.n_loops / self.n_fields)])

        self._calc_raw()

        self.h5_file.flush()

        self.h5_file.close()

        return self.h5_path

    def _build_ancillary_datasets(self):
        """

        Parameters
        ----------
        None

        Returns
        -------
        ds_pos_inds : MicroDataset
            Position Indices
        ds_pos_vals : MicroDataset
            Position Values
        ds_spec_inds : MicroDataset
            Spectrosocpic Indices
        ds_spec_vals : MicroDataset
            Spectroscopic Values

        """
        # create spectrogram at each pixel from the coefficients
        spec_step = np.arange(0, 1, 1 / self.n_steps)
        V_vec = 10 * np.arcsin(np.sin(self.n_fields * np.pi * spec_step)) * 2 / np.pi

        # build DC vector for typical BEPS
        Vdc_mat = np.vstack((V_vec, np.full(np.shape(V_vec), np.nan)))  # Add out-of-field values
        IF_vec = Vdc_mat.T.flatten()  # Base DC vector
        IF_vec = np.tile(IF_vec, self.n_cycles)  # Now with Cycles
        IF_vec = np.dot(1 + np.arange(self.forc_cycles)[:, None], IF_vec[None, :])  # Do a single FORC
        IF_vec = np.tile(IF_vec.flatten(), self.forc_repeats)  # Repeat the FORC

        IF_inds = np.logical_not(np.isnan(IF_vec))

        Vdc_vec = np.where(IF_inds, IF_vec, 0)

        # build AC vector
        Vac_vec = np.ones(np.shape(Vdc_vec))

        # Build the Spectroscopic Values matrix
        spec_dims = [self.n_bins, self.n_fields, self.n_steps, self.n_cycles, self.forc_cycles, self.forc_repeats]
        spec_labs = ['Frequency', 'Field', 'DC_Offset', 'Cycle', 'FORC', 'FORC_repeat']
        spec_units = ['Hz', '', 'V', '', '', '']
        spec_start = [self.start_freq, 0, 0, 0, 0, 0]
        spec_steps = [(self.end_freq - self.start_freq) / self.n_bins, 1, 1, 1, 1, 1]

        # Remove dimensions with single values
        real_dims = np.argwhere(np.array(spec_dims) != 1).squeeze()
        spec_dims = [spec_dims[idim] for idim in real_dims]
        spec_labs = [spec_labs[idim] for idim in real_dims]
        spec_units = [spec_units[idim] for idim in real_dims]
        spec_start = [spec_start[idim] for idim in real_dims]
        spec_steps = [spec_steps[idim] for idim in real_dims]

        spec_inds, spec_vals = build_ind_val_dsets(spec_dims,
                                                   labels=spec_labs,
                                                   units=spec_units,
                                                   initial_values=spec_start,
                                                   steps=spec_steps)

        # Replace the dummy DC values with the correct ones
        spec_vals.data[spec_labs.index('DC_Offset'), :] = np.repeat(Vdc_vec, self.n_bins)

        position_ind_mat, position_val_mat = build_ind_val_dsets([self.N_x, self.N_y], False,
                                                                 steps=[10 / self.N_x, 10 / self.N_y],
                                                                 initial_values=[-5, -5],
                                                                 labels=['X', 'Y'],
                                                                 units=['um', 'um'])

        return position_ind_mat, position_val_mat, spec_inds, spec_vals

    def _setup_h5(self, data_gen_parms):
        """
        Setups up the hdf5 file structure before doing the actual generation

        Parameters
        ----------
        data_gen_parms : dict
            Dictionary containing the parameters to write to the Measurement Group as attributes

        Returns
        -------

        """

        '''
        Build the group structure down to the channel group
        '''
        # Set up the basic group structure
        root_grp = MicroDataGroup('')
        root_parms = generate_dummy_main_parms()
        root_parms['translator'] = 'FAKEBEPS'
        root_parms['data_type'] = data_gen_parms['data_type']
        root_grp.attrs = root_parms

        meas_grp = MicroDataGroup('Measurement_')
        chan_grp = MicroDataGroup('Channel_')

        meas_grp.attrs.update(data_gen_parms)

        # Create the Position and Spectroscopic datasets for the Raw Data
        ds_pos_inds, ds_pos_vals, ds_spec_inds, ds_spec_vals = self._build_ancillary_datasets()

        raw_chunking = calc_chunks([self.n_pixels,
                                    self.n_spec_bins],
                                   np.complex64(0).itemsize,
                                   unit_chunks=[1, self.n_bins])

        ds_raw_data = MicroDataset('Raw_Data', data=[],
                                   maxshape=[self.n_pixels, self.n_spec_bins],
                                   dtype=np.complex64,
                                   compression='gzip',
                                   chunking=raw_chunking,
                                   parent=meas_grp)

        chan_grp.addChildren([ds_pos_inds, ds_pos_vals, ds_spec_inds, ds_spec_vals,
                              ds_raw_data])
        meas_grp.addChildren([chan_grp])
        root_grp.addChildren([meas_grp])

        hdf = ioHDF5(self.h5_path)
        hdf.delete()
        h5_refs = hdf.writeData(root_grp)

        # Delete the MicroDatasets to save memory
        del ds_raw_data, ds_spec_inds, ds_spec_vals, ds_pos_inds, ds_pos_vals

        # Get the file and Raw_Data objects
        h5_raw = getH5DsetRefs(['Raw_Data'], h5_refs)[0]
        h5_chan_grp = h5_raw.parent

        # Get the Position and Spectroscopic dataset objects
        h5_pos_inds = getH5DsetRefs(['Position_Indices'], h5_refs)[0]
        h5_pos_vals = getH5DsetRefs(['Position_Values'], h5_refs)[0]
        h5_spec_inds = getH5DsetRefs(['Spectroscopic_Indices'], h5_refs)[0]
        h5_spec_vals = getH5DsetRefs(['Spectroscopic_Values'], h5_refs)[0]

        # Link the Position and Spectroscopic datasets as attributes of Raw_Data
        link_as_main(h5_raw, h5_pos_inds, h5_pos_vals, h5_spec_inds, h5_spec_vals)

        '''
        Build the SHO Group
        '''
        sho_grp = MicroDataGroup('Raw_Data-SHO_Fit_', parent=h5_chan_grp.name)

        # Build the Spectroscopic datasets for the SHO Guess and Fit
        sho_spec_starts = np.where(h5_spec_inds[0] == 0)[0]
        sho_spec_labs = get_attr(h5_spec_inds, 'labels')
        ds_sho_spec_inds, ds_sho_spec_vals = buildReducedSpec(h5_spec_inds,
                                                              h5_spec_vals,
                                                              keep_dim=sho_spec_labs != 'Frequency',
                                                              step_starts=sho_spec_starts)

        sho_chunking = calc_chunks([self.n_pixels,
                                    self.n_sho_bins],
                                   sho32.itemsize,
                                   unit_chunks=[1, 1])
        ds_sho_fit = MicroDataset('Fit', data=[],
                                  maxshape=[self.n_pixels, self.n_sho_bins],
                                  dtype=sho32,
                                  compression='gzip',
                                  chunking=sho_chunking,
                                  parent=sho_grp)
        ds_sho_guess = MicroDataset('Guess', data=[],
                                    maxshape=[self.n_pixels, self.n_sho_bins],
                                    dtype=sho32,
                                    compression='gzip',
                                    chunking=sho_chunking,
                                    parent=sho_grp)

        sho_grp.addChildren([ds_sho_fit, ds_sho_guess, ds_sho_spec_inds, ds_sho_spec_vals])

        # Write the SHO group and datasets to the file and delete the MicroDataset objects
        h5_sho_refs = hdf.writeData(sho_grp)
        del ds_sho_fit, ds_sho_guess, ds_sho_spec_inds, ds_sho_spec_vals

        # Get the dataset handles for the fit and guess
        h5_sho_fit = getH5DsetRefs(['Fit'], h5_sho_refs)[0]
        h5_sho_guess = getH5DsetRefs(['Guess'], h5_sho_refs)[0]

        # Get the dataset handles for the SHO Spectroscopic datasets
        h5_sho_spec_inds = getH5DsetRefs(['Spectroscopic_Indices'], h5_sho_refs)[0]
        h5_sho_spec_vals = getH5DsetRefs(['Spectroscopic_Values'], h5_sho_refs)[0]

        # Link the Position and Spectroscopic datasets as attributes of the SHO Fit and Guess
        link_as_main(h5_sho_fit, h5_pos_inds, h5_pos_vals, h5_sho_spec_inds, h5_sho_spec_vals)
        link_as_main(h5_sho_guess, h5_pos_inds, h5_pos_vals, h5_sho_spec_inds, h5_sho_spec_vals)

        '''
        Build the loop group
        '''
        loop_grp = MicroDataGroup('Fit-Loop_Fit_', parent=h5_sho_fit.parent.name)

        # Build the Spectroscopic datasets for the loops
        loop_spec_starts = np.where(h5_sho_spec_inds[0] == 0)[0]
        loop_spec_labs = get_attr(h5_sho_spec_inds, 'labels')
        ds_loop_spec_inds, ds_loop_spec_vals = buildReducedSpec(h5_sho_spec_inds,
                                                                h5_sho_spec_vals,
                                                                keep_dim=loop_spec_labs != 'DC_Offset',
                                                                step_starts=loop_spec_starts)

        # Create the loop fit and guess MicroDatasets
        loop_chunking = calc_chunks([self.n_pixels, self.n_loops],
                                    loop_fit32.itemsize,
                                    unit_chunks=[1, 1])
        ds_loop_fit = MicroDataset('Fit', data=[],
                                   maxshape=[self.n_pixels, self.n_loops],
                                   dtype=loop_fit32,
                                   compression='gzip',
                                   chunking=loop_chunking,
                                   parent=loop_grp)

        ds_loop_guess = MicroDataset('Guess', data=[],
                                     maxshape=[self.n_pixels, self.n_loops],
                                     dtype=loop_fit32,
                                     compression='gzip',
                                     chunking=loop_chunking,
                                     parent=loop_grp)

        # Add the datasets to the loop group then write it to the file
        loop_grp.addChildren([ds_loop_fit, ds_loop_guess, ds_loop_spec_inds, ds_loop_spec_vals])
        h5_loop_refs = hdf.writeData(loop_grp)

        # Delete the MicroDatasets
        del ds_loop_spec_vals, ds_loop_spec_inds, ds_loop_guess, ds_loop_fit

        # Get the handles to the datasets
        h5_loop_fit = getH5DsetRefs(['Fit'], h5_loop_refs)[0]
        h5_loop_guess = getH5DsetRefs(['Guess'], h5_loop_refs)[0]
        h5_loop_spec_inds = getH5DsetRefs(['Spectroscopic_Indices'], h5_loop_refs)[0]
        h5_loop_spec_vals = getH5DsetRefs(['Spectroscopic_Values'], h5_loop_refs)[0]

        # Link the Position and Spectroscopic datasets to the Loop Guess and Fit
        link_as_main(h5_loop_fit, h5_pos_inds, h5_pos_vals, h5_loop_spec_inds, h5_loop_spec_vals)
        link_as_main(h5_loop_guess, h5_pos_inds, h5_pos_vals, h5_loop_spec_inds, h5_loop_spec_vals)

        self.h5_raw = h5_raw
        self.h5_sho_guess = h5_sho_guess
        self.h5_sho_fit = h5_sho_fit
        self.h5_loop_guess = h5_loop_guess
        self.h5_loop_fit = h5_loop_fit
        self.h5_spec_vals = h5_spec_vals
        self.h5_spec_inds = h5_spec_inds
        self.h5_sho_spec_inds = h5_sho_spec_inds
        self.h5_sho_spec_vals = h5_sho_spec_vals
        self.h5_loop_spec_inds = h5_loop_spec_inds
        self.h5_loop_spec_vals = h5_loop_spec_vals
        self.h5_file = h5_raw.file

        return

    def calc_loop_coef_mat(self, image_list):
        """
        Build the loop coefficient matrix

        Parameters
        ----------
        image_list : list of numpy.ndarray
            Images that will be used to generate the coefficients

        Returns
        -------
        coef_mat : numpy.ndarray
            Array of loop coefficients

        """

        # Setup the limits on the coefficients
        coef_limits = [[-1.0, -0.4]]  # 0 - loop bottom edge
        coef_limits.append([0.5, 2.0])  # 1 - loop height
        coef_limits.append([3.0, 5.0])  # 2 - loop crossing 1
        coef_limits.append([-5.0, -3.0])  # 3 - loop crossing 2
        coef_limits.append([-0.001, 0.0])  # 4 - loop slope
        coef_limits.append([self.loop_a, self.loop_b])  # 5 - loop corner sharpness 1
        coef_limits.append([self.loop_a / 4, self.loop_b / 4])  # 6 - loop corner shaprness 2
        coef_limits.append([self.loop_a / 4, self.loop_b / 4])  # 7 - loop corner sharpness 3
        coef_limits.append([self.loop_a, self.loop_b])  # 8 - loop corner sharpness 4
        coef_limits.append([275E3, 325E3])  # 9 - resonant frequency
        coef_limits.append([100.0, 150.0])  # 10 - Q factor

        # build loop coef matrix
        coef_mat = np.zeros([self.n_pixels, 11])
        for coef_ind in range(11):
            coef_img = image_list[coef_ind]
            coef_min = coef_limits[coef_ind][0]
            coef_max = coef_limits[coef_ind][1]
            coef_img = coef_img * (coef_max - coef_min) + coef_min

            coef_mat[:, coef_ind] = coef_img.flatten()

        return coef_mat

    def _calc_sho(self, coef_OF_mat, coef_IF_mat, amp_noise=0.1, phase_noise=0.1, q_noise=0.2, resp_noise=0.01):
        """
        Build the SHO dataset from the coefficient matrices

        Parameters
        ----------
        coef_OF_mat : numpy.ndarray
            Out-of-field coefficients
        coef_IF_mat : numpy.ndarray
            In-field coefficients
        amp_noise : float
            Noise factor for amplitude parameter
        phase_noise : float
            Noise factor for phase parameter
        q_noise : float
            Noise factor for Q-value parameter
        resp_noise : float
            Noide factor for w0 parameter

        Returns
        -------
        None

        """
        vdc_vec = self.h5_sho_spec_vals[self.h5_sho_spec_vals.attrs['DC_Offset']].squeeze()
        field = self.h5_sho_spec_vals[self.h5_sho_spec_vals.attrs['Field']].squeeze()
        of_inds = field == 0
        if_inds = field == 1
        # determine how many pixels can be read at once
        mem_per_pix = vdc_vec.size * np.float32(0).itemsize
        free_mem = self.max_ram - vdc_vec.size * vdc_vec.dtype.itemsize * 6
        batch_size = int(free_mem / mem_per_pix)
        batches = gen_batches(self.n_pixels, batch_size)

        for pix_batch in batches:
            R_OF = np.array([loop_fit_function(vdc_vec[of_inds], coef) for coef in coef_OF_mat[pix_batch]])
            R_IF = np.array([loop_fit_function(vdc_vec[if_inds], coef) for coef in coef_IF_mat[pix_batch]])
            R_mat = np.stack([R_IF, R_OF], axis=2).reshape(-1, self.n_sho_bins)

            del R_OF, R_IF

            amp = np.abs(R_mat)
            resp = coef_OF_mat[pix_batch, 9, None] * np.ones_like(R_mat)
            q_val = coef_OF_mat[pix_batch, 10, None] * np.ones_like(R_mat)
            phase = np.sign(R_mat) * np.pi / 2

            self.h5_sho_fit[pix_batch, :] = realToCompound(np.hstack([amp,
                                                                      resp,
                                                                      q_val,
                                                                      phase,
                                                                      np.ones_like(R_mat)]),
                                                           sho32)

            self.h5_sho_guess[pix_batch, :] = realToCompound(np.hstack([amp * get_noise_vec(self.n_sho_bins,
                                                                                            amp_noise),
                                                                        resp * get_noise_vec(self.n_sho_bins,
                                                                                             resp_noise),
                                                                        q_val * get_noise_vec(self.n_sho_bins,
                                                                                              q_noise),
                                                                        phase * get_noise_vec(self.n_sho_bins,
                                                                                              phase_noise),
                                                                        np.ones_like(R_mat)]),
                                                             sho32)

            self.h5_file.flush()

        return

    def _calc_raw(self):
        """

        Returns
        -------

        """
        mem_per_pix = self.n_sho_bins * self.h5_sho_fit.dtype.itemsize + self.n_spec_bins * self.h5_raw.dtype.itemsize
        free_mem = self.max_ram
        batch_size = int(free_mem / mem_per_pix)
        batches = gen_batches(self.n_pixels, batch_size)

        w_vec = self.h5_spec_vals[get_attr(self.h5_spec_vals, 'Frequency')].squeeze()
        w_vec = w_vec[:self.n_bins]

        for pix_batch in batches:
            sho_chunk = self.h5_sho_fit[pix_batch, :].flatten()

            raw_data = np.zeros([sho_chunk.shape[0], self.n_bins], dtype=np.complex64)
            for iparm, sho_parms in enumerate(sho_chunk):
                raw_data[iparm, :] = SHOfunc(sho_parms, w_vec)

            self.h5_raw[pix_batch, :] = raw_data.reshape([-1, self.n_spec_bins])

            self.h5_file.flush()

        return<|MERGE_RESOLUTION|>--- conflicted
+++ resolved
@@ -22,11 +22,7 @@
 from .df_utils.io_image import read_image, no_bin
 
 
-<<<<<<< HEAD
 class FakeBEPSGenerator(Translator):
-=======
-class FakeDataGenerator(Translator):
->>>>>>> 4285d730
     """
 
     """
