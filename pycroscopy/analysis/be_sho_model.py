"""
Created on 7/17/16 10:08 AM
@author: Suhas Somnath, Numan Laanait
"""

from __future__ import division
from warnings import warn
import numpy as np
from .model import Model
from ..io.be_hdf_utils import isReshapable, reshapeToNsteps, reshapeToOneStep
from ..io.hdf_utils import buildReducedSpec, copyRegionRefs, linkRefs, getAuxData, getH5DsetRefs, \
            copyAttributes
from ..io.microdata import MicroDataset, MicroDataGroup
from .guess_methods import GuessMethods
import multiprocessing as mp

<<<<<<< HEAD
import multiprocessing as mp
=======
>>>>>>> 9537d530
# try:
#     import multiprocess as mp
# except ImportError:
#     raise ImportError()

sho32 = np.dtype([('Amplitude [V]', np.float32), ('Frequency [Hz]', np.float32),
                  ('Quality Factor', np.float32), ('Phase [rad]', np.float32),
                  ('R2 Criterion', np.float32)])


class BESHOmodel(Model):
    """
    Analysis of Band excitation spectra with harmonic oscillator responses.
    """

    def __init__(self, h5_main, variables=['Frequency']):
        super(BESHOmodel, self).__init__(h5_main, variables)
        self.step_start_inds = None
        self.is_reshapable = True

    def _createGuessDatasets(self):
        """
        Creates the h5 group, guess dataset, corresponding spectroscopic datasets and also
        links the guess dataset to the spectroscopic datasets.

        Parameters
        --------
        None

        Returns
        -------
        None
        """
        # Create all the ancilliary datasets, allocate space.....

        h5_spec_inds = getAuxData(self.h5_main, auxDataName=['Spectroscopic_Indices'])[0]
        h5_spec_vals = getAuxData(self.h5_main, auxDataName=['Spectroscopic_Values'])[0]

        self.step_start_inds = np.where(h5_spec_inds[0] == 0)[0]
        self.num_udvs_steps = len(self.step_start_inds)

        # find the frequency vector and hold in memory
        self._getFrequencyVector()

        self.is_reshapable = isReshapable(self.h5_main, self.step_start_inds)

        ds_guess = MicroDataset('Guess', data=[],
                                maxshape=(self.h5_main.shape[0], self.num_udvs_steps),
                                chunking=(1, self.num_udvs_steps), dtype=sho32)

        not_freq = h5_spec_inds.attrs['labels'] != 'Frequency'
        if h5_spec_inds.shape[0] > 1:
            # More than just the frequency dimension, eg Vdc etc - makes it a BEPS dataset

            ds_sho_inds, ds_sho_vals = buildReducedSpec(h5_spec_inds, h5_spec_vals, not_freq, self.step_start_inds)

        else:
            '''
            Special case for datasets that only vary by frequency. Example - BE-Line
            '''
            ds_sho_inds = MicroDataset('Spectroscopic_Indices', np.array([[0]], dtype=np.uint32))
            ds_sho_vals = MicroDataset('Spectroscopic_Values', np.array([[0]], dtype=np.float32))

            ds_sho_inds.attrs['labels'] = {'Single_Step': (slice(0, None), slice(None))}
            ds_sho_vals.attrs['labels'] = {'Single_Step': (slice(0, None), slice(None))}
            ds_sho_inds.attrs['units'] = ''
            ds_sho_vals.attrs['units'] = ''

        dset_name = self.h5_main.name.split('/')[-1]
        sho_grp = MicroDataGroup('-'.join([dset_name,
                                           'SHO_Fit_']),
                                 self.h5_main.parent.name[1:])
        sho_grp.addChildren([ds_guess,
                             ds_sho_inds,
                             ds_sho_vals])
        sho_grp.attrs['SHO_guess_method'] = "pycroscopy BESHO"

        h5_sho_grp_refs = self.hdf.writeData(sho_grp)

        self.h5_guess = getH5DsetRefs(['Guess'], h5_sho_grp_refs)[0]
        h5_sho_inds = getH5DsetRefs(['Spectroscopic_Indices'],
                                    h5_sho_grp_refs)[0]
        h5_sho_vals = getH5DsetRefs(['Spectroscopic_Values'],
                                    h5_sho_grp_refs)[0]

        # Reference linking before actual fitting
        linkRefs(self.h5_guess, [h5_sho_inds, h5_sho_vals])
        # Linking ancillary position datasets:
        aux_dsets = getAuxData(self.h5_main, auxDataName=['Position_Indices', 'Position_Values'])
        linkRefs(self.h5_guess, aux_dsets)

        copyRegionRefs(self.h5_main, self.h5_guess)

    def _createFitDataset(self):
        """
        Creates the HDF5 fit dataset. pycroscopy requires that the h5 group, guess dataset,
        corresponding spectroscopic and position datasets be created and populated at this point.
        This function will create the HDF5 dataset for the fit and link it to same ancillary datasets as the guess.
        The fit dataset will NOT be populated here but will instead be populated using the __setData function

        Parameters
        --------
        None

        Returns
        -------
        None
        """

        if self.h5_guess is None:
            warn('Need to guess before fitting!')
            return

        h5_sho_grp = self.h5_guess.parent

        sho_grp = MicroDataGroup(h5_sho_grp.name.split('/')[-1],
                                 h5_sho_grp.parent.name[1:])

        # dataset size is same as guess size
        ds_result = MicroDataset('Fit', data=[], maxshape=(self.h5_guess.shape[0], self.h5_guess.shape[1]),
                                 chunking=self.h5_guess.chunks, dtype=sho32)
        sho_grp.addChildren([ds_result])
        sho_grp.attrs['SHO_fit_method'] = "pycroscopy BESHO"

        h5_sho_grp_refs = self.hdf.writeData(sho_grp)

        self.h5_fit = getH5DsetRefs(['Fit'], h5_sho_grp_refs)[0]

        '''
        Copy attributes of the fit guess
        '''
        copyAttributes(self.h5_guess, self.h5_fit, skip_refs=False)


    def _getFrequencyVector(self):
        """
        Assumes that the data is reshape-able
        :return:
        """
        h5_spec_vals = getAuxData(self.h5_main, auxDataName=['Spectroscopic_Values'])[0]
        if len(self.step_start_inds) == 1:  # BE-Line
            end_ind = h5_spec_vals.shape[1]
        else:  # BEPS
            end_ind = self.step_start_inds[1]
        self.freq_vec = h5_spec_vals[0, self.step_start_inds[0]:end_ind]

    def _getDataChunk(self, verbose=False):
        """
        Returns a chunk of data for the guess or the fit

        Parameters:
        -----
        None

        Returns:
        --------
        None
        """
        if self._start_pos < self.h5_main.shape[0]:
            self.__end_pos = int(min(self.h5_main.shape[0], self._start_pos + self._max_pos_per_read))
            self.data = self.h5_main[self._start_pos:self.__end_pos, :]
            print('Reading pixels {} to {} of {}'.format(self._start_pos, self.__end_pos, self.h5_main.shape[0]))

            # Now update the start position
            self._start_pos = self.__end_pos
        else:
            print('Finished reading all data!')
            self.data = None
        # At this point the self.data object is the raw data that needs to be reshaped to a single UDVS step:
        if self.data is not None:
            if verbose: print('Got raw data of shape {} from super'.format(self.data.shape))
            self.data = reshapeToOneStep(self.data, self.num_udvs_steps)
            if verbose: print('Reshaped raw data to shape {}'.format(self.data.shape))

    def _getGuessChunk(self):
        """
        Returns a chunk of guess dataset corresponding to the main dataset

        Parameters:
        -----
        None

        Returns:
        --------
        None
        """
        if self.data is None:
            self.__end_pos = int(min(self.h5_main.shape[0], self._start_pos + self._max_pos_per_read))
            self.guess = self.h5_guess[self._start_pos:self.__end_pos, :]
        else:
            self.guess = self.h5_guess[self._start_pos:self.__end_pos, :]
        # At this point the self.data object is the raw data that needs to be reshaped to a single UDVS step:
        self.guess = reshapeToOneStep(self.guess, self.num_udvs_steps)
        # don't keep the R^2.
        self.guess = np.hstack([self.guess[name] for name in self.guess.dtype.names[:-1]])
        # bear in mind that this self.guess is a compound dataset.

    def _setResults(self, is_guess=False, verbose=False):
        """
        Writes the provided chunk of data into the guess or fit datasets. This method is responsible for any and all book-keeping

        Parameters
        ---------
        data_chunk : nd array
            n dimensional array of the same type as the guess / fit dataset
        is_guess : Boolean
            Flag that differentiates the guess from the fit
        """
        if is_guess:
            # prepare to reshape:
            self.guess = np.transpose(np.atleast_2d(self.guess))
            if verbose:
                print('Prepared guess of shape {} before reshaping'.format(self.guess.shape))
            self.guess = reshapeToNsteps(self.guess, self.num_udvs_steps)
            if verbose:
                print('Reshaped guess to shape {}'.format(self.guess.shape))
        else:
            self.fit = np.transpose(np.atleast_2d(self.fit))
            self.fit = reshapeToNsteps(self.fit, self.num_udvs_steps)

        # ask super to take care of the rest, which is a standardized operation
        super(BESHOmodel, self)._setResults(is_guess)

    def doGuess(self, processors=4, strategy='wavelet_peaks',
                     options={"peak_widths": np.array([10,200]),"peak_step":20}, **kwargs):
        """

        Parameters
        ----------
        data
        strategy: string
            Default is 'Wavelet_Peaks'.
            Can be one of ['wavelet_peaks', 'relative_maximum', 'gaussian_processes']. For updated list, run GuessMethods.methods
        options: dict
            Default Options for wavelet_peaks{"peaks_widths": np.array([10,200]), "peak_step":20}.
            Dictionary of options passed to strategy. For more info see GuessMethods documentation.

        kwargs:
            processors: int
                number of processors to use. Default all processors on the system except for 1.

        Returns
        -------

        """
        processors = min(processors, self._maxCpus)
        self._createGuessDatasets()
        self._start_pos = 0
        super(BESHOmodel, self).doGuess(processors=processors, strategy=strategy, **options)

        # processors = kwargs.get("processors", self._maxCpus)
        # gm = GuessMethods()
        # if strategy in gm.methods:
        #     func = gm.__getattribute__(strategy)(frequencies=self.freq_vec, **options)
        #     results = list()
        #     if self._parallel:
        #         # start pool of workers
        #         print('Computing Guesses In parallel ... launching %i kernels...' % processors)
        #         pool = mp.Pool(processors)
        #         self._getDataChunk()
        #         while self.data is not None:  # as long as we have not reached the end of this data set:
        #             # apply guess to this data chunk:
        #             tasks = [vector for vector in self.data]
        #             chunk = int(self.data.shape[0] / processors)
        #             jobs = pool.imap(func, tasks, chunksize=chunk)
        #             # get Results from different processes
        #             print('Extracting Guesses...')
        #             temp = [j for j in jobs]
        #             # Reformat the data to the appropriate type and or do additional computation now
        #             results.append(self._reformatResults(temp, strategy))
        #             # read the next chunk
        #             self._getDataChunk()
        #
        #         # Finished reading the entire data set
        #         print('closing %i kernels...' % processors)
        #         pool.close()
        #     else:
        #         print("Computing Guesses In Serial ...")
        #         self._getDataChunk()
        #         while self.data is not None:  # as long as we have not reached the end of this data set:
        #             temp = [func(vector) for vector in self.data]
        #             results.append(self._reformatResults(temp, strategy))
        #             # read the next chunk
        #             self._getDataChunk()
        #
        #     # reorder to get one numpy array out
        #     self.guess = np.hstack(tuple(results))
        #     print('Completed computing guess. Writing to file.')
        #
        #     # Write to file
        #     self._setResults(is_guess=True)
        # else:
        #     warn('Error: %s is not implemented in pycroscopy.analysis.GuessMethods to find guesses' % strategy)


    def computeFit(self, strategy='SHO', options={}, **kwargs):
        """

        Parameters
        ----------
        strategy: string
            Default is 'Wavelet_Peaks'.
            Can be one of ['wavelet_peaks', 'relative_maximum', 'gaussian_processes']. For updated list, run GuessMethods.methods
        options: dict
            Default {"peaks_widths": np.array([10,200])}}.
            Dictionary of options passed to strategy. For more info see GuessMethods documentation.

        kwargs:
            processors: int
                number of processors to use. Default all processors on the system except for 1.

        Returns
        -------

        """

        self._createFitDataset()
        self._start_pos = 0
        parallel = ''

        processors = kwargs.get("processors", self._maxCpus)
        if processors > 1:
            parallel = 'parallel'

        w_vec = self.freq_vec

        def sho_fit(parm_vec, resp_vec):
            from .utils.be_sho import SHOfunc
            # from .guess_methods import r_square
            # fit = r_square(resp_vec, SHOfunc, parm_vec, w_vec)
            fit = self._r_square(resp_vec, SHOfunc, parm_vec, w_vec)

            return fit

        '''
        Call _optimize to perform the actual fit
        '''
        self._getGuessChunk()
        self._getDataChunk()
        results = list()
        while self.data is not None:
            data = np.array(self.data[()],copy=True)
            guess = np.array(self.guess[()], copy=True)
            temp = self._optimize(sho_fit, data, guess, solver='least_squares',
                                  processors=processors, parallel=parallel)
            results.append(self._reformatResults(temp, 'complex_gaussian'))
            self._getGuessChunk()
            self._getDataChunk()

        self.fit = np.hstack(tuple(results))
        self._setResults()

    def _reformatResults(self, results, strategy='wavelet_peaks', verbose=False):
        """
        Model specific calculation and or reformatting of the raw guess or fit results
        :param results:
        :return:
        """
        if verbose:
            print('Strategy to use: {}'.format(strategy))
        # Create an empty dataset to store the guess parameters
        sho_vec = np.zeros(shape=(len(results)), dtype=sho32)
        if verbose:
            print('Raw results and compound SHO vector of shape {}'.format(len(results)))

        # Extracting and reshaping the remaining parameters for SHO
        if strategy in ['wavelet_peaks', 'relative_maximum', 'absolute_maximum']:
            # wavelet_peaks sometimes finds 0, 1, 2, or more peaks. Need to handle that:
            # peak_inds = np.array([pixel[0] for pixel in results])
            peak_inds = np.zeros(shape=(len(results)), dtype=np.uint32)
            for pix_ind, pixel in enumerate(results):
                if len(pixel) == 1:  # majority of cases - one peak found
                    peak_inds[pix_ind] = pixel[0]
                elif len(pixel) == 0:  # no peak found
                    peak_inds[pix_ind] = int(0.5*self.data.shape[1])  # set to center of band
                else:  # more than one peak found
                    dist = np.abs(np.array(pixel) - int(0.5*self.data.shape[1]))
                    peak_inds[pix_ind] = pixel[np.argmin(dist)]  # set to peak closest to center of band
            if verbose:
                print('Peak positions of shape {}'.format(peak_inds.shape))
            # First get the value (from the raw data) at these positions:
            comp_vals = np.array(
                [self.data[pixel_ind, peak_inds[pixel_ind]] for pixel_ind in np.arange(peak_inds.size)])
            if verbose:
                print('Complex values at peak positions of shape {}'.format(comp_vals.shape))
            sho_vec['Amplitude [V]'] = np.abs(comp_vals)  # Amplitude
            sho_vec['Phase [rad]'] = np.angle(comp_vals)  # Phase in radians
            sho_vec['Frequency [Hz]'] = self.freq_vec[peak_inds]  # Frequency
            sho_vec['Quality Factor'] = np.ones_like(comp_vals) * 10  # Quality factor
            # Add something here for the R^2
            # sho_vec['R2 Criterion'] = np.array([self.r_square(self.data, self._sho_func, self.freq_vec, sho_parms) for sho_parms in sho_vec])
        elif strategy in ['complex_gaussian']:
            for iresult, result in enumerate(results):
                sho_vec['Amplitude [V]'][iresult] = result[0]
                sho_vec['Frequency [Hz]'][iresult] = result[1]
                sho_vec['Quality Factor'][iresult] = result[2]
                sho_vec['Phase [rad]'][iresult] = result[3]
                sho_vec['R2 Criterion'][iresult] = result[4]

        return sho_vec

#####################################
# Guess Functions                   #
#####################################

# def waveletPeaks(vector, peakWidthBounds=[10,300],**kwargs):
#     waveletWidths = np.linspace(peakWidthBounds[0],peakWidthBounds[1],20)
#     def __wpeaks(vector):
#         peakIndices = find_peaks_cwt(vector, waveletWidths,**kwargs)
#         return peakIndices
#     return __wpeaks
#
# def relativeMax(vector, peakWidthBounds=[10,300],**kwargs):
#     waveletWidths = np.linspace(peakWidthBounds[0],peakWidthBounds[1],20)
#     peakIndices = find_peaks_cwt(vector, waveletWidths,**kwargs)
#     return peakIndices



<|MERGE_RESOLUTION|>--- conflicted
+++ resolved
@@ -14,14 +14,6 @@
 from .guess_methods import GuessMethods
 import multiprocessing as mp
 
-<<<<<<< HEAD
-import multiprocessing as mp
-=======
->>>>>>> 9537d530
-# try:
-#     import multiprocess as mp
-# except ImportError:
-#     raise ImportError()
 
 sho32 = np.dtype([('Amplitude [V]', np.float32), ('Frequency [Hz]', np.float32),
                   ('Quality Factor', np.float32), ('Phase [rad]', np.float32),
