--- conflicted
+++ resolved
@@ -25,13 +25,9 @@
     get_attr, get_source_dataset
 from pyUSID import USIDataset
 
-<<<<<<< HEAD
 
 def visualize_sho_results(h5_main, save_plots=True, show_plots=True, cmap=None,
                           expt_type=None, meas_type=None, field_mode=None):
-=======
-def visualize_sho_results(h5_main, save_plots=True, show_plots=True, cmap=None):
->>>>>>> 226ce9cc
     """
     Plots some loops, amplitude, phase maps for BE-Line and BEPS datasets.\n
     Note: The file MUST contain SHO fit gusses at the very least
