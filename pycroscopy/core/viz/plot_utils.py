# -*- coding: utf-8 -*-
"""
Created on Thu May 05 13:29:12 2016

@author: Suhas Somnath, Chris R. Smith
"""
# TODO: All general plotting functions should support data with 1, 2, or 3 spatial dimensions.

from __future__ import division, print_function, absolute_import, unicode_literals

import inspect
import os
import sys
from numbers import Number
import h5py
import matplotlib as mpl
import matplotlib.pyplot as plt
import numpy as np
from matplotlib.colors import LinearSegmentedColormap
from mpl_toolkits.axes_grid1 import ImageGrid

if sys.version_info.major == 3:
    unicode = str

default_cmap = plt.cm.viridis


def reset_plot_params():
    """
    Resets the plot parameters to matplotlib default values
    Adapted from:
    https://stackoverflow.com/questions/26413185/how-to-recover-matplotlib-defaults-after-setting-stylesheet
    """

    mpl.rcParams.update(mpl.rcParamsDefault)
    # Also resetting ipython inline parameters
    inline_rc = dict(mpl.rcParams)
    mpl.rcParams.update(inline_rc)


def use_nice_plot_params():
    """
    Resets default plot parameters such as figure size, font sizes etc. to values better suited for scientific
    publications
    """
    # mpl.rcParams.keys()  # gets all allowable keys
    # mpl.rc('figure', figsize=(5.5, 5))
    mpl.rc('lines', linewidth=2)
    mpl.rc('axes', labelsize=16, titlesize=16)
    mpl.rc('figure', titlesize=20)
    mpl.rc('font', size=14)  # global font size
    mpl.rc('legend', fontsize=16, fancybox=True)
    mpl.rc('xtick.major', size=6)
    mpl.rc('xtick.minor', size=4)
    # mpl.rcParams['xtick.major.size'] = 6


def get_plot_grid_size(num_plots, fewer_rows=True):
    """
    Returns the number of rows and columns ideal for visualizing multiple (identical) plots within a single figure

    Parameters
    ----------
    num_plots : uint
        Number of identical subplots within a figure
    fewer_rows : bool, optional. Default = True
        Set to True if the grid should be short and wide or False for tall and narrow

    Returns
    -------
    nrows : uint
        Number of rows
    ncols : uint
        Number of columns
    """
    assert isinstance(num_plots, Number), 'num_plots must be a number'
    # force integer:
    num_plots = int(num_plots)
    if num_plots < 1:
        raise ValueError('num_plots was less than 0')

    if fewer_rows:
        nrows = int(np.floor(np.sqrt(num_plots)))
        ncols = int(np.ceil(num_plots / nrows))
    else:
        ncols = int(np.floor(np.sqrt(num_plots)))
        nrows = int(np.ceil(num_plots / ncols))

    return nrows, ncols


def set_tick_font_size(axes, font_size):
    """
    Sets the font size of the ticks in the provided axes

    Parameters
    ----------
    axes : matplotlib.pyplot.axis object or list of axis objects
        axes to set font sizes
    font_size : unigned int
        Font size
    """
    assert isinstance(font_size, Number)
    font_size = max(1, int(font_size))

    def __set_axis_tick(axis):
        """
        Sets the font sizes to the x and y axis in the given axis object

        Parameters
        ----------
        axis : matplotlib.axes.Axes object
            axis to set font sizes
        """
        for tick in axis.xaxis.get_major_ticks():
            tick.label.set_fontsize(font_size)
        for tick in axis.yaxis.get_major_ticks():
            tick.label.set_fontsize(font_size)

    mesg = 'axes must either be a matplotlib.axes.Axes object or an iterable containing such objects'

    if hasattr(axes, '__iter__'):
        for axis in axes:
            assert isinstance(axis, mpl.axes.Axes), mesg
            __set_axis_tick(axis)
    else:
        assert isinstance(axes, mpl.axes.Axes), mesg
        __set_axis_tick(axes)


def make_scalar_mappable(vmin, vmax, cmap=None):
    """
    Creates a scalar mappable object that can be used to create a colorbar for non-image (e.g. - line) plots

    Parameters
    ----------
    vmin : Number
        Minimum value for colorbar
    vmax : Number
        Maximum value for colorbar
    cmap : colormap object
        Colormap object to use

    Returns
    -------
    sm : matplotlib.pyplot.cm.ScalarMappable object
        The object that can used to create a colorbar via plt.colorbar(sm)

    Adapted from: https://stackoverflow.com/questions/8342549/matplotlib-add-colorbar-to-a-sequence-of-line-plots
    """
    assert isinstance(vmin, Number), 'vmin should be a number'
    assert isinstance(vmax, Number), 'vmax should be a number'
    assert vmin < vmax, 'vmin must be less than vmax'

    if cmap is None:
        cmap = default_cmap
    else:
        assert isinstance(cmap, (mpl.colors.Colormap, str, unicode))
    sm = plt.cm.ScalarMappable(cmap=cmap,
                               norm=plt.Normalize(vmin=vmin, vmax=vmax))
    # fake up the array of the scalar mappable
    sm._A = []
    return sm


def cbar_for_line_plot(axis, num_steps, discrete_ticks=True, **kwargs):
    """
    Adds a colorbar next to a line plot axis

    Parameters
    ----------
    axis : matplotlib.axes.Axes
        Axis with multiple line objects
    num_steps : uint
        Number of steps in the colorbar
    discrete_ticks : (optional) bool
        Whether or not to have the ticks match the number of number of steps. Default = True
    """
    if not isinstance(axis, mpl.axes.Axes):
        raise TypeError('axis must be a matplotlib.axes.Axes object')
    if not isinstance(num_steps, int) and num_steps > 0:
        raise TypeError('num_steps must be a whole number')
    assert isinstance(discrete_ticks, bool)

    cmap = get_cmap_object(kwargs.pop('cmap', None))
    cmap = discrete_cmap(num_steps, cmap=cmap.name)

    sm = make_scalar_mappable(0, num_steps - 1, cmap=cmap)

    if discrete_ticks:
        kwargs.update({'ticks': np.arange(num_steps)})

    cbar = plt.colorbar(sm, ax=axis, orientation='vertical',
                        pad=0.04, use_gridspec=True, **kwargs)
    return cbar


def get_cmap_object(cmap):
    """
    Get the matplotlib.colors.LinearSegmentedColormap object regardless of the input

    Parameters
    ----------
    cmap : String, or matplotlib.colors.LinearSegmentedColormap object (Optional)
        Requested color map
    Returns
    -------
    cmap : matplotlib.colors.LinearSegmentedColormap object
        Requested / Default colormap object
    """
    if cmap is None:
        return default_cmap
    elif type(cmap) in [str, unicode]:
        return plt.get_cmap(cmap)
    elif not isinstance(cmap, mpl.colors.Colormap):
        raise TypeError('cmap should either be a matplotlib.colors.Colormap object or a string')
    return cmap


def cmap_jet_white_center():
    """
    Generates the jet colormap with a white center

    Returns
    -------
    white_jet : matplotlib.colors.LinearSegmentedColormap object
        color map object that can be used in place of the default colormap
    """
    # For red - central column is like brightness
    # For blue - last column is like brightness
    cdict = {'red': ((0.00, 0.0, 0.0),
                     (0.30, 0.0, 0.0),
                     (0.50, 1.0, 1.0),
                     (0.90, 1.0, 1.0),
                     (1.00, 0.5, 1.0)),
             'green': ((0.00, 0.0, 0.0),
                       (0.10, 0.0, 0.0),
                       (0.42, 1.0, 1.0),
                       (0.58, 1.0, 1.0),
                       (0.90, 0.0, 0.0),
                       (1.00, 0.0, 0.0)),
             'blue': ((0.00, 0.0, 0.5),
                      (0.10, 1.0, 1.0),
                      (0.50, 1.0, 1.0),
                      (0.70, 0.0, 0.0),
                      (1.00, 0.0, 0.0))
             }
    return LinearSegmentedColormap('white_jet', cdict)


def cmap_from_rgba(name, interp_vals, normalization_val):
    """
    Generates a colormap given a matlab-style interpolation table

    Parameters
    ----------
    name : String / Unicode
        Name of the desired colormap
    interp_vals : List of tuples
        Interpolation table that describes the desired color map. Each entry in the table should be described as:
        (position in the colorbar, (red, green, blue, alpha))
        The position in the color bar, red, green, blue, and alpha vary from 0 to the normalization value
    normalization_val : number
        The common maximum value for the position in the color bar, red, green, blue, and alpha

    Returns
    -------
    new_cmap : matplotlib.colors.LinearSegmentedColormap object
        desired color map
    """
    if not isinstance(name, (str, unicode)):
        raise TypeError('name should be a string')
    if not isinstance(interp_vals, (list, tuple, np.array)):
        raise TypeError('interp_vals must be a list of tuples')
    if not isinstance(normalization_val, Number):
        raise TypeError('normalization_val must be a number')

    normalization_val = np.round(1.0 * normalization_val)

    cdict = {'red': tuple([(dist / normalization_val, colors[0] / normalization_val, colors[0] / normalization_val)
                           for (dist, colors) in interp_vals][::-1]),
             'green': tuple([(dist / normalization_val, colors[1] / normalization_val, colors[1] / normalization_val)
                             for (dist, colors) in interp_vals][::-1]),
             'blue': tuple([(dist / normalization_val, colors[2] / normalization_val, colors[2] / normalization_val)
                            for (dist, colors) in interp_vals][::-1]),
             'alpha': tuple([(dist / normalization_val, colors[3] / normalization_val, colors[3] / normalization_val)
                             for (dist, colors) in interp_vals][::-1])}

    return LinearSegmentedColormap(name, cdict)


def make_linear_alpha_cmap(name, solid_color, normalization_val, min_alpha=0, max_alpha=1):
    """
    Generates a transparent to opaque color map based on a single solid color

    Parameters
    ----------
    name : String / Unicode
        Name of the desired colormap
    solid_color : List of numbers
        red, green, blue, and alpha values for a specific color
    normalization_val : number
        The common maximum value for the red, green, blue, and alpha values. This is 1 in matplotlib
    min_alpha : float (optional. Default = 0 : ie- transparent)
        Lowest alpha value for the bottom of the color bar
    max_alpha : float (optional. Default = 1 : ie- opaque)
        Highest alpha value for the top of the color bar

    Returns
    -------
    new_cmap : matplotlib.colors.LinearSegmentedColormap object
        transparent to opaque color map based on the provided color
    """
    if not isinstance(name, (str, unicode)):
        raise TypeError('name should be a string')
    if not isinstance(solid_color, (list, tuple, np.ndarray)):
        raise TypeError('solid_color must be a list of numbers')
    if not len(solid_color) == 4:
        raise ValueError('solid-color should have fourth values')
    if not np.all([isinstance(x, Number) for x in solid_color]):
        raise TypeError('solid_color should have three numbers for red, green, blue')
    if not isinstance(normalization_val, Number):
        raise TypeError('normalization_val must be a number')
    if not isinstance(min_alpha, Number):
        raise TypeError('min_alpha should be a Number')
    if not isinstance(max_alpha, Number):
        raise TypeError('max_alpha should be a Number')
    if min_alpha >= max_alpha:
        raise ValueError('min_alpha must be less than max_alpha')

    solid_color = np.array(solid_color) / normalization_val * 1.0
    interp_table = [(1.0, (solid_color[0], solid_color[1], solid_color[2], max_alpha)),
                    (0, (solid_color[0], solid_color[1], solid_color[2], min_alpha))]
    return cmap_from_rgba(name, interp_table, 1)


def cmap_hot_desaturated():
    """
    Returns a desaturated color map based on the hot colormap

    Returns
    -------
    new_cmap : matplotlib.colors.LinearSegmentedColormap object
        Desaturated version of the hot color map
    """
    hot_desaturated = [(255.0, (255, 76, 76, 255)),
                       (218.5, (107, 0, 0, 255)),
                       (182.1, (255, 96, 0, 255)),
                       (145.6, (255, 255, 0, 255)),
                       (109.4, (0, 127, 0, 255)),
                       (72.675, (0, 255, 255, 255)),
                       (36.5, (0, 0, 91, 255)),
                       (0, (71, 71, 219, 255))]

    return cmap_from_rgba('hot_desaturated', hot_desaturated, 255)


def discrete_cmap(num_bins, cmap=None):
    """
    Create an N-bin discrete colormap from the specified input map specified

    Parameters
    ----------
    num_bins : unsigned int
        Number of discrete bins
    cmap : matplotlib.colors.Colormap object
        Base color map to discretize

    Returns
    -------
    new_cmap : matplotlib.colors.LinearSegmentedColormap object
        Discretized color map

    Notes
    -----
    Jake VanderPlas License: BSD-style
    https://gist.github.com/jakevdp/91077b0cae40f8f8244a

    """
    if cmap is None:
        cmap = default_cmap.name

    elif isinstance(cmap, mpl.colors.Colormap):
        cmap = cmap.name
    elif not isinstance(cmap, (str, unicode)):
        raise TypeError('cmap should be a string or a matplotlib.colors.Colormap object')

    return plt.get_cmap(cmap, num_bins)


def rainbow_plot(axis, x_vec, y_vec, num_steps=32, **kwargs):
    """
    Plots the input against the output vector such that the color of the curve changes as a function of index

    Parameters
    ----------
    axis : matplotlib.axes.Axes object
        Axis to plot the curve
    x_vec : 1D float numpy array
        vector that forms the X axis
    y_vec : 1D float numpy array
        vector that forms the Y axis
    num_steps : unsigned int (Optional)
        Number of discrete color steps
    """
    if not isinstance(axis, mpl.axes.Axes):
        raise TypeError('axis must be a matplotlib.axes.Axes object')
    if not isinstance(x_vec, (list, tuple, np.ndarray)):
        raise TypeError('x_vec must be array-like of numbers')
    if not isinstance(x_vec, (list, tuple, np.ndarray)):
        raise TypeError('x_vec must be array-like of numbers')
    x_vec = np.array(x_vec)
    y_vec = np.array(y_vec)
    assert x_vec.ndim == 1 and y_vec.ndim == 1, 'x_vec and y_vec must be 1D arrays'
    assert x_vec.shape == y_vec.shape, 'x_vec and y_vec must have the same shape'

    if not isinstance(num_steps, int):
        raise TypeError('num_steps must be an integer < size of x_vec')
    if num_steps < 2 or num_steps >= len(x_vec) // 2:
        raise ValueError('num_steps should be a positive number. 1/4 to 1/16th of x_vec')
    assert num_steps < x_vec.size, 'num_steps must be an integer < size of x_vec'

    assert isinstance(kwargs, dict)
    cmap = kwargs.pop('cmap', default_cmap)
    cmap = get_cmap_object(cmap)

    # Remove any color flag
    _ = kwargs.pop('color', None)

    pts_per_step = len(y_vec) // num_steps

    for step in range(num_steps - 1):
        axis.plot(x_vec[step * pts_per_step:(step + 1) * pts_per_step],
                  y_vec[step * pts_per_step:(step + 1) * pts_per_step],
                  color=cmap(255 * step // num_steps), **kwargs)
    # plot the remainder:
    axis.plot(x_vec[(num_steps - 1) * pts_per_step:],
              y_vec[(num_steps - 1) * pts_per_step:],
              color=cmap(255 * num_steps / num_steps), **kwargs)


def plot_line_family(axis, x_vec, line_family, line_names=None, label_prefix='', label_suffix='',
                     y_offset=0, show_cbar=False, **kwargs):
    """
    Plots a family of lines with a sequence of colors

    Parameters
    ----------
    axis : matplotlib.axes.Axes object
        Axis to plot the curve
    x_vec : array-like
        Values to plot against
    line_family : 2D numpy array
        family of curves arranged as [curve_index, features]
    line_names : array-like
        array of string or numbers that represent the identity of each curve in the family
    label_prefix : string / unicode
        prefix for the legend (before the index of the curve)
    label_suffix : string / unicode
        suffix for the legend (after the index of the curve)
    y_offset : (optional) number
        quantity by which the lines are offset from each other vertically (useful for spectra)
    show_cbar : (optional) bool
        Whether or not to show a colorbar (instead of a legend)
    """
    if not isinstance(axis, mpl.axes.Axes):
        raise TypeError('axis must be a matplotlib.axes.Axes object')
    if not isinstance(x_vec, (list, tuple, np.ndarray)):
        raise TypeError('x_vec must be array-like of numbers')
    x_vec = np.array(x_vec)
    assert x_vec.ndim == 1, 'x_vec must be a 1D array'
    if not isinstance(line_family, list):
        line_family = np.array(line_family)
    if not isinstance(line_family, np.ndarray):
        raise TypeError('line_family must be a 2d array of numbers')
    assert line_family.ndim == 2, 'line_family must be a 2D array'
    assert x_vec.size == line_family.shape[1], 'The size of the 2nd dimension of line_family must match with of x_vec'
    num_lines = line_family.shape[0]
    for var, var_name in zip([label_suffix, label_prefix], ['label_suffix', 'label_prefix']):
        if not isinstance(var, (str, unicode)):
            raise TypeError(var_name + ' needs to be a string')
    if not isinstance(y_offset, Number):
        raise TypeError('y_offset should be a Number')
    assert isinstance(show_cbar, bool)
    if line_names is not None:
        if not isinstance(line_names, (list, tuple)):
            raise TypeError('line_names should be a list of strings')
        if not np.all([isinstance(x, (str, unicode)) for x in line_names]):
            raise TypeError('line_names should be a list of strings')
        if len(line_names) != num_lines:
            raise ValueError('length of line_names not matching with that of line_family')

    cmap = get_cmap_object(kwargs.pop('cmap', None))

    if line_names is None:
        # label_prefix = 'Line '
        line_names = [str(line_ind) for line_ind in range(num_lines)]

    line_names = ['{} {} {}'.format(label_prefix, cur_name, label_suffix) for cur_name in line_names]

    for line_ind in range(num_lines):
        axis.plot(x_vec, line_family[line_ind] + line_ind * y_offset,
                  label=line_names[line_ind],
                  color=cmap(int(255 * line_ind / (num_lines - 1))), **kwargs)

    if show_cbar:
        # put back the cmap parameter:
        kwargs.update({'cmap': cmap})
        _ = cbar_for_line_plot(axis, num_lines, **kwargs)


def plot_map(axis, img, show_xy_ticks=True, show_cbar=True, x_vec=None, y_vec=None,
             num_ticks=4, stdevs=None, cbar_label=None, tick_font_size=14, **kwargs):
    """
    Plots an image within the given axis with a color bar + label and appropriate X, Y tick labels.
    This is particularly useful to get readily interpretable plots for papers
    Parameters
    ----------
    axis : matplotlib.axes.Axes object
        Axis to plot this image onto
    img : 2D numpy array with real values
        Data for the image plot
    show_xy_ticks : bool, Optional, default = None, shown unedited
        Whether or not to show X, Y ticks
    show_cbar : bool, optional, default = True
        Whether or not to show the colorbar
    x_vec : 1-D array-like or Number, optional
        if an array-like is provided - these will be used for the tick values on the X axis
        if a Number is provided, this will serve as an extent for tick values in the X axis.
        For example x_vec=1.5 would cause the x tick labels to range from 0 to 1.5
    y_vec : 1-D array-like or Number, optional
        if an array-like is provided - these will be used for the tick values on the Y axis
        if a Number is provided, this will serve as an extent for tick values in the Y axis.
        For example y_vec=225 would cause the y tick labels to range from 0 to 225
    num_ticks : unsigned int, optional, default = 4
        Number of tick marks on the X and Y axes
    stdevs : unsigned int (Optional. Default = None)
        Number of standard deviations to consider for plotting.  If None, full range is plotted.
    cbar_label : str, optional, default = None
        Labels for the colorbar. Use this for something like quantity (units)
    tick_font_size : unsigned int, optional, default = 14
        Font size to apply to x, y, colorbar ticks and colorbar label
    kwargs : dictionary
        Anything else that will be passed on to imshow

    Returns
    -------
    im_handle : handle to image plot
        handle to image plot
    cbar : handle to color bar
        handle to color bar

    Note
    ----
    The origin of the image will be set to the lower left corner. Use the kwarg 'origin' to change this
    """
    if not isinstance(axis, mpl.axes.Axes):
        raise TypeError('axis must be a matplotlib.axes.Axes object')
    if not isinstance(img, np.ndarray):
        raise TypeError('img should be a numpy array')
    if not img.ndim == 2:
        raise ValueError('img should be a 2D array')
    if not isinstance(show_xy_ticks, bool):
        raise TypeError('show_xy_ticks should be a boolean value')
    if not isinstance(show_cbar, bool):
        raise TypeError('show_cbar should be a boolean value')
    # checks for x_vec and y_vec are done below
    if num_ticks is not None:
        if not isinstance(num_ticks, int):
            raise TypeError('num_ticks should be a whole number')
        if num_ticks < 2:
            raise ValueError('num_ticks should be at least 2')
    if tick_font_size is not None:
        if not isinstance(tick_font_size, Number):
            raise TypeError('tick_font_size must be a whole number')
        if tick_font_size < 0:
            raise ValueError('tick_font_size must be a whole number')
    if stdevs is not None:
        if not isinstance(stdevs, Number):
            raise TypeError('stdevs should be a Number')
        data_mean = np.mean(img)
        data_std = np.std(img)
        kwargs.update({'clim': [data_mean - stdevs * data_std,
                                data_mean + stdevs * data_std]})

    kwargs.update({'origin': kwargs.pop('origin', 'lower')})

    im_handle = axis.imshow(img, **kwargs)
    assert isinstance(show_xy_ticks, bool)

    if show_xy_ticks is True or x_vec is not None:

        x_ticks = np.linspace(0, img.shape[1] - 1, num_ticks, dtype=int)
        if x_vec is not None:
<<<<<<< HEAD
            if isinstance(x_vec, Number):
                x_vec = np.linspace(0, x_vec, img.shape[1])
            if not isinstance(x_vec, (np.ndarray, list, tuple, range)) or len(x_vec) != img.shape[1]:
                raise ValueError('x_vec should be array-like with shape equal to the second axis of img')
            x_tick_labs = [str(np.round(x_vec[ind], 2)) for ind in x_ticks]
=======
            if isinstance(x_vec, (int,float)):
                if x_vec > 0.01:
                    x_tick_labs = [str(np.round(ind* x_vec/img.shape[1],2)) for ind in x_ticks]
                else:
                    x_tick_labs = ['{0:.2e}'.format(ind* x_vec/img.shape[1]) for ind in x_ticks]
            else:
                if not isinstance(x_vec, (np.ndarray, list, tuple, range)) or len(x_vec) != img.shape[1]:
                    raise ValueError('x_vec should be array-like with shape equal to the second axis of img or img_size')
                x_tick_labs = [str(np.round(x_vec[ind], 2)) for ind in x_ticks]
>>>>>>> c823662c
        else:
            x_tick_labs = [str(ind) for ind in x_ticks]

        axis.set_xticks(x_ticks)
        axis.set_xticklabels(x_tick_labs)

        set_tick_font_size(axis, tick_font_size)
    else:
        axis.set_xticks([])

    if show_xy_ticks is True or y_vec is not None:
        y_ticks = np.linspace(0, img.shape[0] - 1, num_ticks, dtype=int)
        if y_vec is not None:
<<<<<<< HEAD
            if isinstance(y_vec, Number):
                y_vec = np.linspace(0, y_vec, img.shape[0])
            if not isinstance(y_vec, (np.ndarray, list, tuple, range)) or len(y_vec) != img.shape[0]:
                raise ValueError('y_vec should be array-like with shape equal to the first axis of img')
            y_tick_labs = [str(np.round(y_vec[ind], 2)) for ind in y_ticks]
        else:
            y_tick_labs = [str(ind) for ind in y_ticks]
=======
            if isinstance(y_vec, (int,float)):
                if y_vec > 0.01:
                    y_tick_labs = [str(np.round(ind* y_vec/img.shape[1],2)) for ind in y_ticks]
                else:
                    y_tick_labs = ['{0:.2e}'.format(ind* y_vec/img.shape[1]) for ind in y_ticks]
            else:
                if not isinstance(y_vec, (np.ndarray, list, tuple, range)) or len(y_vec) != img.shape[0]:
                    raise ValueError('y_vec should be array-like with shape equal to the first axis of img')
                y_tick_labs = [str(np.round(y_vec[ind], 2)) for ind in y_ticks]
>>>>>>> c823662c

        axis.set_yticks(y_ticks)
        axis.set_yticklabels(y_tick_labs)

        set_tick_font_size(axis, tick_font_size)
    else:
        axis.set_yticks([])

    cbar = None
    if not isinstance(show_cbar, bool):
        show_cbar = False

    if show_cbar:
        cbar = plt.colorbar(im_handle, ax=axis, orientation='vertical',
                            fraction=0.046, pad=0.04, use_gridspec=True)
        # cbar = axis.cbar_axes[count].colorbar(im_handle)

        if cbar_label is not None:
            if not isinstance(cbar_label, (str, unicode)):
                raise TypeError('cbar_label should be a string')
            cbar.set_label(cbar_label, fontsize=tick_font_size)
        cbar.ax.tick_params(labelsize=tick_font_size)
    return im_handle, cbar


def plot_curves(excit_wfms, datasets, line_colors=[], dataset_names=[], evenly_spaced=True,
                num_plots=25, x_label='', y_label='', subtitle_prefix='Position', title='',
                use_rainbow_plots=False, fig_title_yoffset=1.05, h5_pos=None, **kwargs):
    """
    Plots curves / spectras from multiple datasets from up to 25 evenly spaced positions
    Parameters
    -----------
    excit_wfms : 1D numpy float array or list of same
        Excitation waveform in the time domain
    datasets : list of 2D numpy arrays or 2D hyp5.Dataset objects
        Datasets containing data arranged as (pixel, time)
    line_colors : list of strings
        Colors to be used for each of the datasets
    dataset_names : (Optional) list of strings
        Names of the different datasets to be compared
    evenly_spaced : boolean
        Evenly spaced positions or first N positions
    num_plots : unsigned int
        Number of plots
    x_label : (optional) String
        X Label for all plots
    y_label : (optional) String
        Y label for all plots
    subtitle_prefix : (optional) String
        prefix for title over each plot
    title : (optional) String
        Main plot title
    use_rainbow_plots : (optional) Boolean
        Plot the lines as a function of spectral index (eg. time)
    fig_title_yoffset : (optional) float
        Y offset for the figure title. Value should be around 1
    h5_pos : HDF5 dataset reference or 2D numpy array
        Dataset containing position indices
    Returns
    ---------
    fig, axes
    """
    for var, var_name in zip([use_rainbow_plots, evenly_spaced], ['use_rainbow_plots', 'evenly_spaced']):
        if not isinstance(var, bool):
            raise TypeError(var_name + ' should be of type: bool')
    for var, var_name in zip([x_label, y_label, subtitle_prefix, title],
                             ['x_label', 'y_label', 'subtitle_prefix', 'title']):
        if var is not None:
            if not isinstance(var, (str, unicode)):
                raise TypeError(var_name + ' should be of type: str')
        else:
            var = ''

    if fig_title_yoffset is not None:
        if not isinstance(fig_title_yoffset, Number):
            raise TypeError('fig_title_yoffset should be a Number')
    else:
        fig_title_yoffset = 1.0

    if h5_pos is not None:
        if not isinstance(h5_pos, h5py.Dataset):
            raise TypeError('h5_pos should be a h5py.Dataset object')
    if not isinstance(num_plots, int) or num_plots < 1:
        raise TypeError('num_plots should be a number')

    for var, var_name, dim_size in zip([datasets, excit_wfms], ['datasets', 'excit_wfms'], [2, 1]):
        mesg = '{} should be {}D arrays or iterables (list or tuples) of {}D arrays' \
               '.'.format(var_name, dim_size, dim_size)
        if isinstance(var, (h5py.Dataset, np.ndarray)):
            if not len(var.shape) == dim_size:
                raise ValueError(mesg)
        elif isinstance(var, (list, tuple)):
            if not np.all([isinstance(dset, (h5py.Dataset, np.ndarray)) for dset in datasets]):
                raise TypeError(mesg)
        else:
            raise TypeError(mesg)

    # modes:
    # 0 = one excitation waveform and one dataset
    # 1 = one excitation waveform but many datasets
    # 2 = one excitation waveform for each of many dataset
    if isinstance(datasets, (h5py.Dataset, np.ndarray)):
        # can be numpy array or h5py.dataset
        num_pos = datasets.shape[0]
        num_points = datasets.shape[1]
        datasets = [datasets]
        if isinstance(excit_wfms, (np.ndarray, h5py.Dataset)):
            excit_wfms = [excit_wfms]
        elif isinstance(excit_wfms, list):
            if len(excit_wfms) == num_points:
                excit_wfms = [np.array(excit_wfms)]
            elif len(excit_wfms) == 1 and len(excit_wfms[0]) == num_points:
                excit_wfms = [np.array(excit_wfms[0])]
            else:
                raise ValueError('If only a single dataset is provided, excit_wfms should be a 1D array')
        line_colors = ['b']
        dataset_names = ['Default']
        mode = 0
    else:
        # dataset is a list of datasets
        # First check if the datasets are correctly shaped:
        num_pos_es = list()
        num_points_es = list()

        for dataset in datasets:
            if not isinstance(dataset, (h5py.Dataset, np.ndarray)):
                raise TypeError('datasets can be a list of 2D h5py.Dataset or numpy array objects')
            if len(dataset.shape) != 2:
                raise ValueError('Each datset should be a 2D array')
            num_pos_es.append(dataset.shape[0])
            num_points_es.append(dataset.shape[1])

        num_pos_es = np.array(num_pos_es)
        num_points_es = np.array(num_points_es)

        if np.unique(num_pos_es).size > 1:  # or np.unique(num_points_es).size > 1:
            raise ValueError('The first dimension of the datasets are not matching: ' + str(num_pos_es))
        num_pos = np.unique(num_pos_es)[0]

        if len(excit_wfms) == len(datasets):
            # one excitation waveform per dataset but now verify each size
            if not np.all([len(cur_ex) == cur_dset.shape[1] for cur_ex, cur_dset in zip(excit_wfms, datasets)]):
                raise ValueError('Number of points in the datasets do not match with the excitation waveforms')
            mode = 2
        else:
            # one excitation waveform for all datasets
            if np.unique(num_points_es).size > 1:
                raise ValueError('Datasets don not contain the same number of points: ' + str(num_points_es))
            # datasets of the same size but does this match with the size of excitation waveforms:
            if len(excit_wfms) != np.unique(num_points_es)[0]:
                raise ValueError('Number of points in dataset not matching with shape of excitation waveform')
            excit_wfms = [excit_wfms]
            mode = 1

        for var, var_name in zip([dataset_names, line_colors], ['dataset_names', 'line_colors']):
            if not isinstance(var, (list, tuple)) or not np.all([isinstance(x, (str, unicode)) for x in var]):
                raise TypeError(var_name + ' should be a list of strings')
            if len(var) > 0 and len(var) != len(datasets):
                raise ValueError(var_name + ' is not of same length as datasets: ' + len(datasets))

        # Next the identification of datasets:
        if len(dataset_names) == 0:
            dataset_names = ['Dataset' + ' ' + str(x) for x in range(len(dataset_names), len(datasets))]

        if len(line_colors) == 0:
            # TODO: Generate colors from a user-specified colormap or consider using line family
            color_list = ['b', 'g', 'r', 'c', 'm', 'y', 'k', 'pink', 'brown', 'orange']
            if len(datasets) < len(color_list):
                remaining_colors = [x for x in color_list if x not in line_colors]
                line_colors += remaining_colors[:len(datasets) - len(color_list)]
            else:
                raise ValueError('Insufficient number of line colors provided')

    # cannot support rainbows with multiple datasets!
    use_rainbow_plots = use_rainbow_plots and len(datasets) == 1

    if mode != 2:
        # convert it to something like mode 2
        excit_wfms = [excit_wfms[0] for _ in range(len(datasets))]

    if mode != 0:
        # users are not allowed to specify colors
        _ = kwargs.pop('color', None)

    num_plots = min(min(num_plots, 49), num_pos)
    nrows, ncols = get_plot_grid_size(num_plots)

    if evenly_spaced:
        chosen_pos = np.linspace(0, num_pos - 1, nrows * ncols, dtype=int)
    else:
        chosen_pos = np.arange(nrows * ncols, dtype=int)

    fig, axes = plt.subplots(nrows=nrows, ncols=ncols, sharex=True, figsize=(12, 12))
    axes_lin = axes.flatten()

    for count, posn in enumerate(chosen_pos):
        if use_rainbow_plots:
            rainbow_plot(axes_lin[count], excit_wfms[0], datasets[0][posn], **kwargs)
        else:
            for dataset, ex_wfm, col_val in zip(datasets, excit_wfms, line_colors):
                axes_lin[count].plot(ex_wfm, dataset[posn], color=col_val, **kwargs)
        if h5_pos is not None:
            # print('Row ' + str(h5_pos[posn,1]) + ' Col ' + str(h5_pos[posn,0]))
            axes_lin[count].set_title('Row ' + str(h5_pos[posn, 1]) + ' Col ' + str(h5_pos[posn, 0]), fontsize=12)
        else:
            axes_lin[count].set_title(subtitle_prefix + ' ' + str(posn), fontsize=12)

        if count % ncols == 0:
            axes_lin[count].set_ylabel(y_label, fontsize=12)
        if count >= (nrows - 1) * ncols:
            axes_lin[count].set_xlabel(x_label, fontsize=12)
        axes_lin[count].axis('tight')
        axes_lin[count].set_aspect('auto')
        axes_lin[count].ticklabel_format(style='sci', axis='y', scilimits=(0, 0))
    if len(datasets) > 1:
        axes_lin[count].legend(dataset_names, loc='best')
    if title:
        fig.suptitle(title, fontsize=14, y=fig_title_yoffset)
    plt.tight_layout()
    return fig, axes


###############################################################################


def plot_complex_spectra(map_stack, x_vec=None, num_comps=4, title=None, x_label='', y_label='', evenly_spaced=True,
                         subtitle_prefix='Component', amp_units=None, stdevs=2, **kwargs):
    """
    Plots the amplitude and phase components of the provided stack of complex valued spectrograms (2D images)

    Parameters
    -------------
    map_stack : 2D or 3D numpy complex matrices
        stack of complex valued 1D spectra arranged as [component, spectra] or
        2D images arranged as - [component, row, col]
    x_vec : 1D array-like, optional, default=None
        If the data are spectra (1D) instead of spectrograms (2D), x_vec is the reference array against which
    num_comps : int
        Number of images to plot
    title : str, optional
        Title to plot above everything else
    x_label : str, optional
        Label for x axis
    y_label : str, optional
        Label for y axis
    evenly_spaced : bool, optional. Default = True
        If True, images will be sampled evenly over the given dataset. Else, the first num_comps images will be plotted
    subtitle_prefix : str, optional
        Prefix for the title over each image
    amp_units : str, optional
        Units for amplitude
    stdevs : int
        Number of standard deviations to consider for plotting

    **kwargs will be passed on either to plot_map() or pyplot.plot()

    Returns
    ---------
    fig, axes
    """
    if not isinstance(map_stack, np.ndarray) or not map_stack.ndim in [2, 3]:
        raise TypeError('map_stack should be a 2/3 dimensional array arranged as [component, row, col] or '
                        '[component, spectra')
    if x_vec is not None:
        if not isinstance(x_vec, (list, tuple, np.ndarray)):
            raise TypeError('x_vec should be a 1D array')
        x_vec = np.array(x_vec)
        if x_vec.ndim != 1:
            raise ValueError('x_vec should be a 1D array')
        if x_vec.size != map_stack.shape[1]:
            raise ValueError('x_vec: {} should be of the same size as the second dimension of map_stack: '
                             '{}'.format(x_vec.shape, map_stack.shape))
    else:
        if map_stack.ndim == 2:
            x_vec = np.arange(map_stack.shape[1])

    if num_comps is None:
        num_comps = 4  # Default
    else:
        if not isinstance(num_comps, int) or not num_comps > 0:
            raise TypeError('num_comps should be a positive integer')
    for var, var_name in zip([title, x_label, y_label, subtitle_prefix, amp_units],
                             ['title', 'x_label', 'y_label', 'subtitle_prefix', 'amp_units']):
        if var is not None:
            if not isinstance(var, (str, unicode)):
                raise TypeError(var_name + ' should be a string')
    if amp_units is None:
        amp_units = 'a.u.'
    if stdevs is not None:
        if not isinstance(stdevs, Number) or stdevs <= 0:
            raise TypeError('stdevs should be a positive number')

    num_comps = min(24, min(num_comps, map_stack.shape[0]))

    if evenly_spaced:
        chosen_pos = np.linspace(0, map_stack.shape[0] - 1, num_comps, dtype=int)
    else:
        chosen_pos = np.arange(num_comps, dtype=int)

    nrows, ncols = get_plot_grid_size(num_comps)

    figsize = kwargs.pop('figsize', (4, 4))  # Individual plot size
    figsize = (figsize[0] * ncols, figsize[1] * nrows)

    fig, axes = plt.subplots(nrows * 2, ncols, figsize=figsize)
    fig.subplots_adjust(hspace=0.1, wspace=0.4)
    if title is not None:
        fig.canvas.set_window_title(title)
        fig.suptitle(title, y=1.025)

    title_prefix = ''
    for comp_counter, comp_pos in enumerate(chosen_pos):
        ax_ind = (comp_counter // ncols) * (2 * ncols) + comp_counter % ncols
        cur_axes = [axes.flat[ax_ind], axes.flat[ax_ind + ncols]]
        funcs = [np.abs, np.angle]
        labels = ['Amplitude (' + amp_units + ')', 'Phase (rad)']
        for func, comp_name, axis, std_val in zip(funcs, labels, cur_axes, [stdevs, None]):
            y_vec = func(map_stack[comp_pos])
            if map_stack.ndim > 2:
                kwargs['stdevs'] = std_val
                _ = plot_map(axis, y_vec, **kwargs)
            else:
                axis.plot(x_vec, y_vec, **kwargs)

            if num_comps > 1:
                title_prefix = '%s %d - ' % (subtitle_prefix, comp_counter)
            axis.set_title('%s%s' % (title_prefix, comp_name))

            axis.set_aspect('auto')
            if ax_ind % ncols == 0:
                axis.set_ylabel(y_label)
            if np.ceil((ax_ind + ncols) / ncols) == nrows:
                axis.set_xlabel(x_label)

    fig.tight_layout()

    return fig, axes


###############################################################################


def plot_scree(scree, title='Scree', **kwargs):
    """
    Plots the scree or scree

    Parameters
    -------------
    scree : 1D real numpy array
        The scree vector from SVD
    title : str
        Figure title.  Default Scree

    Returns
    ---------
    fig, axes
    """
    if isinstance(scree, (list, tuple)):
        scree = np.array(scree)

    if not (isinstance(scree, np.ndarray) or isinstance(scree, h5py.Dataset)):
        raise TypeError('scree must be a 1D array or Dataset')
    if not isinstance(title, (str, unicode)):
        raise TypeError('title must be a string')

    fig = plt.figure(figsize=kwargs.pop('figsize', (6.5, 6)))
    axis = fig.add_axes([0.1, 0.1, .8, .8])  # left, bottom, width, height (range 0 to 1)
    kwargs.update({'color': kwargs.pop('color', 'b')})
    kwargs.update({'marker': kwargs.pop('marker', '*')})
    axis.loglog(np.arange(len(scree)) + 1, scree, **kwargs)
    axis.set_xlabel('Component')
    axis.set_ylabel('Variance')
    axis.set_title(title)
    axis.set_xlim(left=1, right=len(scree))
    axis.set_ylim(bottom=np.min(scree), top=np.max(scree))
    fig.canvas.set_window_title("Scree")

    return fig, axis


# ###############################################################################


def plot_map_stack(map_stack, num_comps=9, stdevs=2, color_bar_mode=None, evenly_spaced=False, reverse_dims=False,
                   subtitle='Component', title='Map Stack', colorbar_label='', fig_mult=(5, 5), pad_mult=(0.1, 0.07),
                   x_label=None, y_label=None, title_yoffset=None, title_size=None, **kwargs):
    """
    Plots the provided stack of maps

    Parameters
    -------------
    map_stack : 3D real numpy array
        structured as [component, rows, cols]
    num_comps : unsigned int
        Number of components to plot
    stdevs : int
        Number of standard deviations to consider for plotting
    color_bar_mode : String, Optional
        Options are None, single or each. Default None
    evenly_spaced : bool
        Default False
    reverse_dims : Boolean (Optional), default = False
        Set this to True to accept data structured as [rows, cols, component]
    subtitle : String or list of strings
        The titles for each of the plots.
        If a single string is provided, the plot titles become ['title 01', title 02', ...].
        if a list of strings (equal to the number of components) are provided, these are used instead.
    title : String
        ###Insert description here### Default 'Map Stack'
    colorbar_label : String
        label for colorbar. Default is an empty string.
    fig_mult : length 2 array_like of uints
        Size multipliers for the figure.  Figure size is calculated as (num_rows*`fig_mult[0]`, num_cols*`fig_mult[1]`).
        Default (4, 4)
    pad_mult : length 2 array_like of floats
        Multipliers for the axis padding between plots in the stack.  Padding is calculated as
        (pad_mult[0]*fig_mult[1], pad_mult[1]*fig_mult[0]) for the width and height padding respectively.
        Default (0.1, 0.07)
    x_label : (optional) String
        X Label for all plots
    y_label : (optional) String
        Y label for all plots
    title_yoffset : float
        Offset to move the figure title vertically in the figure
    title_size : float
        Size of figure title
    kwargs : dictionary
        Keyword arguments to be passed to either matplotlib.pyplot.figure, mpl_toolkits.axes_grid1.ImageGrid, or
        pycroscopy.vis.plot_utils.plot_map.  See specific function documentation for the relavent options.

    Returns
    ---------
    fig, axes
    """
    if not isinstance(map_stack, np.ndarray) or not map_stack.ndim == 3:
        raise TypeError('map_stack should be a 3 dimensional array arranged as [component, row, col]')
    if num_comps is None:
        num_comps = 4  # Default
    else:
        if not isinstance(num_comps, int) or num_comps < 1:
            raise TypeError('num_comps should be a positive integer')

    for var, var_name in zip([title, colorbar_label, color_bar_mode, x_label, y_label],
                             ['title', 'colorbar_label', 'color_bar_mode', 'x_label', 'y_label']):
        if var is not None:
            if not isinstance(var, (str, unicode)):
                raise TypeError(var_name + ' should be a string')

    if title is None:
        title = ''
    if colorbar_label is None:
        colorbar_label = ''
    if x_label is None:
        x_label = ''
    if y_label is None:
        y_label = ''

    if color_bar_mode not in [None, 'single', 'each']:
        raise ValueError('color_bar_mode must be either None, "single", or "each"')
    for var, var_name in zip([stdevs, title_yoffset, title_size],
                             ['stdevs', 'title_yoffset', 'title_size']):
        if var is not None:
            if not isinstance(var, Number) or var <= 0:
                raise TypeError(var_name + ' of value: {} should be a number > 0'.format(var))
    for var, var_name in zip([evenly_spaced, reverse_dims], ['evenly_spaced', 'reverse_dims']):
        if not isinstance(var, bool):
            raise TypeError(var_name + ' should be a bool')
    for var, var_name in zip([fig_mult, pad_mult], ['fig_mult', 'pad_mult']):
        if not isinstance(var, (list, tuple, np.ndarray)) or len(var) != 2:
            raise TypeError(var_name + ' should be a tuple / list / numpy array of size 2')
        if not np.all([x > 0 and isinstance(x, Number) for x in var]):
            raise ValueError(var_name + ' should contain positive numbers')

    if reverse_dims:
        map_stack = np.transpose(map_stack, (2, 0, 1))

    num_comps = abs(num_comps)
    num_comps = min(num_comps, map_stack.shape[0])

    if evenly_spaced:
        chosen_pos = np.linspace(0, map_stack.shape[0] - 1, num_comps, dtype=int)
    else:
        chosen_pos = np.arange(num_comps, dtype=int)

    if isinstance(subtitle, list):

        if len(subtitle) > num_comps:
            # remove additional subtitles
            subtitle = subtitle[:num_comps]
        elif len(subtitle) < num_comps:
            # add subtitles
            subtitle += ['Component' + ' ' + str(x) for x in range(len(subtitle), num_comps)]
    else:
        if not isinstance(subtitle, str):
            subtitle = 'Component'
        subtitle = [subtitle + ' ' + str(x) for x in chosen_pos]

    fig_h, fig_w = fig_mult

    p_rows, p_cols = get_plot_grid_size(num_comps)

    if p_rows * p_cols < num_comps:
        p_cols += 1

    pad_w, pad_h = pad_mult

    '''
    Set defaults for kwargs to the figure creation and extract any non-default values from current kwargs
    '''
    figkwargs = dict()

    if sys.version_info.major == 3:
        inspec_func = inspect.getfullargspec
    else:
        inspec_func = inspect.getargspec

    for key in inspec_func(plt.figure).args:
        if key in kwargs:
            figkwargs.update({key: kwargs.pop(key)})

    fig = plt.figure(figsize=(p_cols * fig_w, p_rows * fig_h), **figkwargs)

    '''
    Set defaults for kwargs to the ImageGrid and extract any non-default values from current kwargs
    '''
    igkwargs = {'cbar_pad': '1%',
                'cbar_size': '5%',
                'cbar_location': 'right',
                'direction': 'row',
                'add_all': True,
                'share_all': False,
                'aspect': True,
                'label_mode': 'L'}
    for key in igkwargs.keys():
        if key in kwargs:
            igkwargs.update({key: kwargs.pop(key)})

    axes = ImageGrid(fig, 111, nrows_ncols=(p_rows, p_cols),
                        cbar_mode=color_bar_mode,
                        axes_pad=(pad_w * fig_w, pad_h * fig_h),
                        **igkwargs)

    fig.canvas.set_window_title(title)
    # These parameters have not been easy to fix:
    if title_yoffset is None:
        title_yoffset = 0.9
    if title_size is None:
        title_size = 16 + (p_rows + p_cols)
    fig.suptitle(title, fontsize=title_size, y=title_yoffset)

    for count, index, curr_subtitle in zip(range(chosen_pos.size), chosen_pos, subtitle):
        im, im_cbar = plot_map(axes[count],
                               map_stack[index],
                               stdevs=stdevs, show_cbar=False, **kwargs)
        axes[count].set_title(curr_subtitle)

        if color_bar_mode is 'each':
            cb = axes.cbar_axes[count].colorbar(im)
            cb.set_label_text(colorbar_label)

        if count % p_cols == 0:
            axes[count].set_ylabel(y_label)
        if count >= (p_rows - 1) * p_cols:
            axes[count].set_xlabel(x_label)

    if color_bar_mode is 'single':
        cb = axes.cbar_axes[0].colorbar(im)
        cb.set_label_text(colorbar_label)

    return fig, axes


###############################################################################


def export_fig_data(fig, filename, include_images=False):
    """
    Export the data of all plots in the figure `fig` to a plain text file.

    Parameters
    ----------
    fig : matplotlib.figure.Figure
        The figure containing the data to be exported
    filename : str
        The filename of the output text file
    include_images : bool
        Should images in the figure also be exported

    Returns
    -------

    """
    # Get the data from the figure
    axes = fig.get_axes()
    axes_dict = dict()
    for ax in axes:
        ax_dict = dict()

        ims = ax.get_images()
        if len(ims) != 0 and include_images:
            im_dict = dict()

            for im in ims:
                # Image data
                im_lab = im.get_label()
                im_dict['data'] = im.get_array().data

                # X-Axis
                x_ax = ax.get_xaxis()
                x_lab = x_ax.label.get_label()
                if x_lab == '':
                    x_lab = 'X'

                im_dict[x_lab] = x_ax.get_data_interval()

                # Y-Axis
                y_ax = ax.get_yaxis()
                y_lab = y_ax.label.get_label()
                if y_lab == '':
                    y_lab = 'Y'

                im_dict[y_lab] = y_ax.get_data_interval()

                ax_dict['Images'] = {im_lab: im_dict}

        lines = ax.get_lines()
        if len(lines) != 0:
            line_dict = dict()

            xlab = ax.get_xlabel()
            ylab = ax.get_ylabel()

            if xlab == '':
                xlab = 'X Data'
            if ylab == '':
                ylab = 'Y Data'

            for line in lines:
                line_dict[line.get_label()] = {xlab: line.get_xdata(),
                                               ylab: line.get_ydata()}

            ax_dict['Lines'] = line_dict

        if ax_dict != dict():
            axes_dict[ax.get_title()] = ax_dict

    '''
    Now that we have the data from the figure, we need to write it to file.
    '''

    filename = os.path.abspath(filename)
    basename, ext = os.path.splitext(filename)
    folder, _ = os.path.split(basename)

    spacer = r'**********************************************\n'

    data_file = open(filename, 'w')

    data_file.write(fig.get_label() + '\n')
    data_file.write('\n')

    for ax_lab, ax in axes_dict.items():
        data_file.write('Axis: {} \n'.format(ax_lab))

        if 'Images' not in ax:
            continue
        for im_lab, im in ax['Images'].items():
            data_file.write('Image: {} \n'.format(im_lab))
            data_file.write('\n')
            im_data = im.pop('data')
            for row in im_data:
                row.tofile(data_file, sep='\t', format='%s')
                data_file.write('\n')
            data_file.write('\n')

            for key, val in im.items():
                data_file.write(key + '\n')

                val.tofile(data_file, sep='\n', format='%s')
                data_file.write('\n')

            data_file.write(spacer)

        if 'Lines' not in ax:
            continue
        for line_lab, line_dict in ax['Lines'].items():
            data_file.write('Line: {} \n'.format(line_lab))
            data_file.write('\n')

            dim1, dim2 = line_dict.keys()

            data_file.write('{} \t {} \n'.format(dim1, dim2))
            for val1, val2 in zip(line_dict[dim1], line_dict[dim2]):
                data_file.write('{} \t {} \n'.format(str(val1), str(val2)))

            data_file.write(spacer)

        data_file.write(spacer)

    data_file.close()<|MERGE_RESOLUTION|>--- conflicted
+++ resolved
@@ -592,13 +592,6 @@
 
         x_ticks = np.linspace(0, img.shape[1] - 1, num_ticks, dtype=int)
         if x_vec is not None:
-<<<<<<< HEAD
-            if isinstance(x_vec, Number):
-                x_vec = np.linspace(0, x_vec, img.shape[1])
-            if not isinstance(x_vec, (np.ndarray, list, tuple, range)) or len(x_vec) != img.shape[1]:
-                raise ValueError('x_vec should be array-like with shape equal to the second axis of img')
-            x_tick_labs = [str(np.round(x_vec[ind], 2)) for ind in x_ticks]
-=======
             if isinstance(x_vec, (int,float)):
                 if x_vec > 0.01:
                     x_tick_labs = [str(np.round(ind* x_vec/img.shape[1],2)) for ind in x_ticks]
@@ -608,7 +601,6 @@
                 if not isinstance(x_vec, (np.ndarray, list, tuple, range)) or len(x_vec) != img.shape[1]:
                     raise ValueError('x_vec should be array-like with shape equal to the second axis of img or img_size')
                 x_tick_labs = [str(np.round(x_vec[ind], 2)) for ind in x_ticks]
->>>>>>> c823662c
         else:
             x_tick_labs = [str(ind) for ind in x_ticks]
 
@@ -622,15 +614,6 @@
     if show_xy_ticks is True or y_vec is not None:
         y_ticks = np.linspace(0, img.shape[0] - 1, num_ticks, dtype=int)
         if y_vec is not None:
-<<<<<<< HEAD
-            if isinstance(y_vec, Number):
-                y_vec = np.linspace(0, y_vec, img.shape[0])
-            if not isinstance(y_vec, (np.ndarray, list, tuple, range)) or len(y_vec) != img.shape[0]:
-                raise ValueError('y_vec should be array-like with shape equal to the first axis of img')
-            y_tick_labs = [str(np.round(y_vec[ind], 2)) for ind in y_ticks]
-        else:
-            y_tick_labs = [str(ind) for ind in y_ticks]
-=======
             if isinstance(y_vec, (int,float)):
                 if y_vec > 0.01:
                     y_tick_labs = [str(np.round(ind* y_vec/img.shape[1],2)) for ind in y_ticks]
@@ -640,7 +623,6 @@
                 if not isinstance(y_vec, (np.ndarray, list, tuple, range)) or len(y_vec) != img.shape[0]:
                     raise ValueError('y_vec should be array-like with shape equal to the first axis of img')
                 y_tick_labs = [str(np.round(y_vec[ind], 2)) for ind in y_ticks]
->>>>>>> c823662c
 
         axis.set_yticks(y_ticks)
         axis.set_yticklabels(y_tick_labs)
