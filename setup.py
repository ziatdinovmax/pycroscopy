--- conflicted
+++ resolved
@@ -31,12 +31,7 @@
 
                 'numpy_groupies==0.9.7',  # New build of 0.9.8.4 appears to cause build problems
 
-<<<<<<< HEAD
-                 #'numba',We don't use numba
-                'pyUSID==0.0.5.1', #pyUSID is undergoing developments, so falling back for timebeing.
-=======
                 'pyUSID>=0.0.8',
->>>>>>> 4bc7b269
 
                 'xlrd>=1.0.0',
                 'igor',
